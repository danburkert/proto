use std::ascii;
use std::borrow::Cow;
use std::collections::{HashMap, HashSet};
use std::iter;

use itertools::{Either, Itertools};
use log::debug;
use multimap::MultiMap;
use prost_types::field_descriptor_proto::{Label, Type};
use prost_types::source_code_info::Location;
use prost_types::{
    DescriptorProto, EnumDescriptorProto, EnumValueDescriptorProto, FieldDescriptorProto,
    FieldOptions, FileDescriptorProto, OneofDescriptorProto, ServiceDescriptorProto,
    SourceCodeInfo,
};

use crate::ast::{Comments, Method, Service};
use crate::extern_paths::ExternPaths;
use crate::ident::{to_snake, to_upper_camel};
use crate::message_graph::MessageGraph;
use crate::{BytesType, Config, MapType};

#[derive(PartialEq)]
enum Syntax {
    Proto2,
    Proto3,
}

pub struct CodeGenerator<'a> {
    config: &'a mut Config,
    package: String,
    source_info: Option<SourceCodeInfo>,
    syntax: Syntax,
    message_graph: &'a MessageGraph,
    extern_paths: &'a ExternPaths,
    depth: u8,
    path: Vec<i32>,
    buf: &'a mut String,
}

fn push_indent(buf: &mut String, depth: u8) {
    for _ in 0..depth {
        buf.push_str("    ");
    }
}
impl<'a> CodeGenerator<'a> {
    pub fn generate(
        config: &mut Config,
        message_graph: &MessageGraph,
        extern_paths: &ExternPaths,
        file: FileDescriptorProto,
        buf: &mut String,
    ) {
        let source_info = file.source_code_info.map(|mut s| {
            s.location.retain(|loc| {
                let len = loc.path.len();
                len > 0 && len % 2 == 0
            });
            s.location.sort_by(|a, b| a.path.cmp(&b.path));
            s
        });

        let syntax = match file.syntax.as_ref().map(String::as_str) {
            None | Some("proto2") => Syntax::Proto2,
            Some("proto3") => Syntax::Proto3,
            Some(s) => panic!("unknown syntax: {}", s),
        };

        let mut code_gen = CodeGenerator {
            config,
            package: file.package.unwrap_or_default(),
            source_info,
            syntax,
            message_graph,
            extern_paths,
            depth: 0,
            path: Vec::new(),
            buf,
        };

        debug!(
            "file: {:?}, package: {:?}",
            file.name.as_ref().unwrap(),
            code_gen.package
        );

        code_gen.path.push(4);
        for (idx, message) in file.message_type.into_iter().enumerate() {
            code_gen.path.push(idx as i32);
            code_gen.append_message(message);
            code_gen.path.pop();
        }
        code_gen.path.pop();

        code_gen.path.push(5);
        for (idx, desc) in file.enum_type.into_iter().enumerate() {
            code_gen.path.push(idx as i32);
            code_gen.append_enum(desc);
            code_gen.path.pop();
        }
        code_gen.path.pop();

        if code_gen.config.service_generator.is_some() {
            code_gen.path.push(6);
            for (idx, service) in file.service.into_iter().enumerate() {
                code_gen.path.push(idx as i32);
                code_gen.push_service(service);
                code_gen.path.pop();
            }

            if let Some(service_generator) = code_gen.config.service_generator.as_mut() {
                service_generator.finalize(code_gen.buf);
            }

            code_gen.path.pop();
        }
    }

    fn append_message(&mut self, message: DescriptorProto) {
        debug!("  message: {:?}", message.name());

        let message_name = message.name().to_string();
        let fq_message_name = format!(
            "{}{}.{}",
            if self.package.is_empty() { "" } else { "." },
            self.package,
            message.name()
        );

        // Skip external types.
        if self.extern_paths.resolve_ident(&fq_message_name).is_some() {
            return;
        }

        // Split the nested message types into a vector of normal nested message types, and a map
        // of the map field entry types. The path index of the nested message types is preserved so
        // that comments can be retrieved.
        type NestedTypes = Vec<(DescriptorProto, usize)>;
        type MapTypes = HashMap<String, (FieldDescriptorProto, FieldDescriptorProto)>;
        let (nested_types, map_types): (NestedTypes, MapTypes) = message
            .nested_type
            .into_iter()
            .enumerate()
            .partition_map(|(idx, nested_type)| {
                if nested_type
                    .options
                    .as_ref()
                    .and_then(|options| options.map_entry)
                    .unwrap_or(false)
                {
                    let key = nested_type.field[0].clone();
                    let value = nested_type.field[1].clone();
                    assert_eq!("key", key.name());
                    assert_eq!("value", value.name());

                    let name = format!("{}.{}", &fq_message_name, nested_type.name());
                    Either::Right((name, (key, value)))
                } else {
                    Either::Left((nested_type, idx))
                }
            });

        // Split the fields into a vector of the normal fields, and oneof fields.
        // Path indexes are preserved so that comments can be retrieved.
        type Fields = Vec<(FieldDescriptorProto, usize)>;
        type OneofFields = MultiMap<i32, (FieldDescriptorProto, usize)>;
        let (fields, mut oneof_fields): (Fields, OneofFields) = message
            .field
            .into_iter()
            .enumerate()
            .partition_map(|(idx, field)| {
                if field.proto3_optional.unwrap_or(false) {
                    Either::Left((field, idx))
                } else if let Some(oneof_index) = field.oneof_index {
                    Either::Right((oneof_index, (field, idx)))
                } else {
                    Either::Left((field, idx))
                }
            });

        self.append_doc(&fq_message_name, None);
        self.append_type_attributes(&fq_message_name);
        self.append_message_attributes(&fq_message_name);
        self.push_indent();
        self.buf
            .push_str("#[allow(clippy::derive_partial_eq_without_eq)]\n");
        self.buf.push_str(&format!(
            "#[derive(Clone, PartialEq, {}::Message)]\n",
            self.config.prost_path.as_deref().unwrap_or("::prost")
        ));
        self.append_recursion_limit(&fq_message_name);
        self.push_indent();
        self.buf.push_str("pub struct ");
        self.buf.push_str(&to_upper_camel(&message_name));
        self.buf.push_str(" {\n");

        self.depth += 1;
        self.path.push(2);
        for (field, idx) in fields {
            self.path.push(idx as i32);
            match field
                .type_name
                .as_ref()
                .and_then(|type_name| map_types.get(type_name))
            {
                Some(&(ref key, ref value)) => {
                    self.append_map_field(&fq_message_name, field, key, value)
                }
                None => self.append_field(&fq_message_name, field),
            }
            self.path.pop();
        }
        self.path.pop();

        self.path.push(8);
        for (idx, oneof) in message.oneof_decl.iter().enumerate() {
            let idx = idx as i32;

            let fields = match oneof_fields.get_vec(&idx) {
                Some(fields) => fields,
                None => continue,
            };

            self.path.push(idx);
            self.append_oneof_field(&message_name, &fq_message_name, oneof, fields);
            self.path.pop();
        }
        self.path.pop();

        self.depth -= 1;
        self.push_indent();
        self.buf.push_str("}\n");

        if !message.enum_type.is_empty() || !nested_types.is_empty() || !oneof_fields.is_empty() {
            self.push_mod(&message_name);
            self.path.push(3);
            for (nested_type, idx) in nested_types {
                self.path.push(idx as i32);
                self.append_message(nested_type);
                self.path.pop();
            }
            self.path.pop();

            self.path.push(4);
            for (idx, nested_enum) in message.enum_type.into_iter().enumerate() {
                self.path.push(idx as i32);
                self.append_enum(nested_enum);
                self.path.pop();
            }
            self.path.pop();

            for (idx, oneof) in message.oneof_decl.into_iter().enumerate() {
                let idx = idx as i32;
                // optional fields create a synthetic oneof that we want to skip
                let fields = match oneof_fields.remove(&idx) {
                    Some(fields) => fields,
                    None => continue,
                };
                self.append_oneof(&fq_message_name, oneof, idx, fields);
            }

            self.pop_mod();
        }
    }

    fn append_type_attributes(&mut self, fq_message_name: &str) {
        assert_eq!(b'.', fq_message_name.as_bytes()[0]);
        for attribute in self.config.type_attributes.get(fq_message_name) {
            push_indent(self.buf, self.depth);
            self.buf.push_str(attribute);
            self.buf.push('\n');
        }
    }

<<<<<<< HEAD
    fn append_recursion_limit(&mut self, fq_message_name: &str) {
        assert_eq!(b'.', fq_message_name.as_bytes()[0]);
        if let Some(limit) = self.config.recursion_limits.get_first(fq_message_name) {
            push_indent(self.buf, self.depth);
            self.buf.push_str(&format!("#[RecursionLimit({})]", limit));
=======
    fn append_message_attributes(&mut self, fq_message_name: &str) {
        assert_eq!(b'.', fq_message_name.as_bytes()[0]);
        for attribute in self.config.message_attributes.get(fq_message_name) {
            push_indent(self.buf, self.depth);
            self.buf.push_str(attribute);
            self.buf.push('\n');
        }
    }

    fn append_enum_attributes(&mut self, fq_message_name: &str) {
        assert_eq!(b'.', fq_message_name.as_bytes()[0]);
        for attribute in self.config.enum_attributes.get(fq_message_name) {
            push_indent(self.buf, self.depth);
            self.buf.push_str(attribute);
>>>>>>> 14ac71ef
            self.buf.push('\n');
        }
    }

    fn append_field_attributes(&mut self, fq_message_name: &str, field_name: &str) {
        assert_eq!(b'.', fq_message_name.as_bytes()[0]);
        for attribute in self
            .config
            .field_attributes
            .get_field(fq_message_name, field_name)
        {
            push_indent(self.buf, self.depth);
            self.buf.push_str(attribute);
            self.buf.push('\n');
        }
    }

    fn append_field(&mut self, fq_message_name: &str, field: FieldDescriptorProto) {
        let type_ = field.r#type();
        let repeated = field.label == Some(Label::Repeated as i32);
        let deprecated = self.deprecated(&field);
        let optional = self.optional(&field);
        let ty = self.resolve_type(&field, fq_message_name);

        let boxed = !repeated
            && (type_ == Type::Message || type_ == Type::Group)
            && self
                .message_graph
                .is_nested(field.type_name(), fq_message_name);

        debug!(
            "    field: {:?}, type: {:?}, boxed: {}",
            field.name(),
            ty,
            boxed
        );

        self.append_doc(fq_message_name, Some(field.name()));

        if deprecated {
            self.push_indent();
            self.buf.push_str("#[deprecated]\n");
        }

        self.push_indent();
        self.buf.push_str("#[prost(");
        let type_tag = self.field_type_tag(&field);
        self.buf.push_str(&type_tag);

        if type_ == Type::Bytes {
            let bytes_type = self
                .config
                .bytes_type
                .get_first_field(fq_message_name, field.name())
                .copied()
                .unwrap_or_default();
            self.buf
                .push_str(&format!("={:?}", bytes_type.annotation()));
        }

        match field.label() {
            Label::Optional => {
                if optional {
                    self.buf.push_str(", optional");
                }
            }
            Label::Required => self.buf.push_str(", required"),
            Label::Repeated => {
                self.buf.push_str(", repeated");
                if can_pack(&field)
                    && !field
                        .options
                        .as_ref()
                        .map_or(self.syntax == Syntax::Proto3, |options| options.packed())
                {
                    self.buf.push_str(", packed=\"false\"");
                }
            }
        }

        if boxed {
            self.buf.push_str(", boxed");
        }
        self.buf.push_str(", tag=\"");
        self.buf.push_str(&field.number().to_string());

        if let Some(ref default) = field.default_value {
            self.buf.push_str("\", default=\"");
            if type_ == Type::Bytes {
                self.buf.push_str("b\\\"");
                for b in unescape_c_escape_string(default) {
                    self.buf.extend(
                        ascii::escape_default(b).flat_map(|c| (c as char).escape_default()),
                    );
                }
                self.buf.push_str("\\\"");
            } else if type_ == Type::Enum {
                let mut enum_value = to_upper_camel(default);
                if self.config.strip_enum_prefix {
                    // Field types are fully qualified, so we extract
                    // the last segment and strip it from the left
                    // side of the default value.
                    let enum_type = field
                        .type_name
                        .as_ref()
                        .and_then(|ty| ty.split('.').last())
                        .unwrap();

                    enum_value = strip_enum_prefix(&to_upper_camel(enum_type), &enum_value)
                }
                self.buf.push_str(&enum_value);
            } else {
                self.buf.push_str(&default.escape_default().to_string());
            }
        }

        self.buf.push_str("\")]\n");
        self.append_field_attributes(fq_message_name, field.name());
        self.push_indent();
        self.buf.push_str("pub ");
        self.buf.push_str(&to_snake(field.name()));
        self.buf.push_str(": ");

        let prost_path = self.config.prost_path.as_deref().unwrap_or("::prost");

        if repeated {
            self.buf
                .push_str(&format!("{}::alloc::vec::Vec<", prost_path));
        } else if optional {
            self.buf.push_str("::core::option::Option<");
        }
        if boxed {
            self.buf
                .push_str(&format!("{}::alloc::boxed::Box<", prost_path));
        }
        self.buf.push_str(&ty);
        if boxed {
            self.buf.push('>');
        }
        if repeated || optional {
            self.buf.push('>');
        }
        self.buf.push_str(",\n");
    }

    fn append_map_field(
        &mut self,
        fq_message_name: &str,
        field: FieldDescriptorProto,
        key: &FieldDescriptorProto,
        value: &FieldDescriptorProto,
    ) {
        let key_ty = self.resolve_type(key, fq_message_name);
        let value_ty = self.resolve_type(value, fq_message_name);

        debug!(
            "    map field: {:?}, key type: {:?}, value type: {:?}",
            field.name(),
            key_ty,
            value_ty
        );

        self.append_doc(fq_message_name, Some(field.name()));
        self.push_indent();

        let map_type = self
            .config
            .map_type
            .get_first_field(fq_message_name, field.name())
            .copied()
            .unwrap_or_default();
        let key_tag = self.field_type_tag(key);
        let value_tag = self.map_value_type_tag(value);

        self.buf.push_str(&format!(
            "#[prost({}=\"{}, {}\", tag=\"{}\")]\n",
            map_type.annotation(),
            key_tag,
            value_tag,
            field.number()
        ));
        self.append_field_attributes(fq_message_name, field.name());
        self.push_indent();
        self.buf.push_str(&format!(
            "pub {}: {}<{}, {}>,\n",
            to_snake(field.name()),
            map_type.rust_type(),
            key_ty,
            value_ty
        ));
    }

    fn append_oneof_field(
        &mut self,
        message_name: &str,
        fq_message_name: &str,
        oneof: &OneofDescriptorProto,
        fields: &[(FieldDescriptorProto, usize)],
    ) {
        let name = format!(
            "{}::{}",
            to_snake(message_name),
            to_upper_camel(oneof.name())
        );
        self.append_doc(fq_message_name, None);
        self.push_indent();
        self.buf.push_str(&format!(
            "#[prost(oneof=\"{}\", tags=\"{}\")]\n",
            name,
            fields
                .iter()
                .map(|&(ref field, _)| field.number())
                .join(", ")
        ));
        self.append_field_attributes(fq_message_name, oneof.name());
        self.push_indent();
        self.buf.push_str(&format!(
            "pub {}: ::core::option::Option<{}>,\n",
            to_snake(oneof.name()),
            name
        ));
    }

    fn append_oneof(
        &mut self,
        fq_message_name: &str,
        oneof: OneofDescriptorProto,
        idx: i32,
        fields: Vec<(FieldDescriptorProto, usize)>,
    ) {
        self.path.push(8);
        self.path.push(idx);
        self.append_doc(fq_message_name, None);
        self.path.pop();
        self.path.pop();

        let oneof_name = format!("{}.{}", fq_message_name, oneof.name());
        self.append_type_attributes(&oneof_name);
        self.append_enum_attributes(&oneof_name);
        self.push_indent();
        self.buf
            .push_str("#[allow(clippy::derive_partial_eq_without_eq)]\n");
        self.buf.push_str(&format!(
            "#[derive(Clone, PartialEq, {}::Oneof)]\n",
            self.config.prost_path.as_deref().unwrap_or("::prost")
        ));
        self.push_indent();
        self.buf.push_str("pub enum ");
        self.buf.push_str(&to_upper_camel(oneof.name()));
        self.buf.push_str(" {\n");

        self.path.push(2);
        self.depth += 1;
        for (field, idx) in fields {
            let type_ = field.r#type();

            self.path.push(idx as i32);
            self.append_doc(fq_message_name, Some(field.name()));
            self.path.pop();

            self.push_indent();
            let ty_tag = self.field_type_tag(&field);
            self.buf.push_str(&format!(
                "#[prost({}, tag=\"{}\")]\n",
                ty_tag,
                field.number()
            ));
            self.append_field_attributes(&oneof_name, field.name());

            self.push_indent();
            let ty = self.resolve_type(&field, fq_message_name);

            let boxed = (type_ == Type::Message || type_ == Type::Group)
                && self
                    .message_graph
                    .is_nested(field.type_name(), fq_message_name);

            debug!(
                "    oneof: {:?}, type: {:?}, boxed: {}",
                field.name(),
                ty,
                boxed
            );

            if boxed {
                self.buf.push_str(&format!(
                    "{}(::prost::alloc::boxed::Box<{}>),\n",
                    to_upper_camel(field.name()),
                    ty
                ));
            } else {
                self.buf
                    .push_str(&format!("{}({}),\n", to_upper_camel(field.name()), ty));
            }
        }
        self.depth -= 1;
        self.path.pop();

        self.push_indent();
        self.buf.push_str("}\n");
    }

    fn location(&self) -> Option<&Location> {
        let source_info = self.source_info.as_ref()?;
        let idx = source_info
            .location
            .binary_search_by_key(&&self.path[..], |location| &location.path[..])
            .unwrap();
        Some(&source_info.location[idx])
    }

    fn append_doc(&mut self, fq_name: &str, field_name: Option<&str>) {
        let append_doc = if let Some(field_name) = field_name {
            self.config
                .disable_comments
                .get_first_field(fq_name, field_name)
                .is_none()
        } else {
            self.config.disable_comments.get(fq_name).next().is_none()
        };
        if append_doc {
            if let Some(comments) = self.location().map(Comments::from_location) {
                comments.append_with_indent(self.depth, self.buf);
            }
        }
    }

    fn append_enum(&mut self, desc: EnumDescriptorProto) {
        debug!("  enum: {:?}", desc.name());

        let proto_enum_name = desc.name();
        let enum_name = to_upper_camel(proto_enum_name);

        let enum_values = &desc.value;
        let fq_proto_enum_name = format!(
            "{}{}.{}",
            if self.package.is_empty() { "" } else { "." },
            self.package,
            proto_enum_name
        );
        if self
            .extern_paths
            .resolve_ident(&fq_proto_enum_name)
            .is_some()
        {
            return;
        }

        self.append_doc(&fq_proto_enum_name, None);
        self.append_type_attributes(&fq_proto_enum_name);
        self.append_enum_attributes(&fq_proto_enum_name);
        self.push_indent();
        self.buf.push_str(
            &format!("#[derive(Clone, Copy, Debug, PartialEq, Eq, Hash, PartialOrd, Ord, {}::Enumeration)]\n",self.config.prost_path.as_deref().unwrap_or("::prost")),
        );
        self.push_indent();
        self.buf.push_str("#[repr(i32)]\n");
        self.push_indent();
        self.buf.push_str("pub enum ");
        self.buf.push_str(&enum_name);
        self.buf.push_str(" {\n");

        let variant_mappings =
            build_enum_value_mappings(&enum_name, self.config.strip_enum_prefix, enum_values);

        self.depth += 1;
        self.path.push(2);
        for variant in variant_mappings.iter() {
            self.path.push(variant.path_idx as i32);

            self.append_doc(&fq_proto_enum_name, Some(variant.proto_name));
            self.append_field_attributes(&fq_proto_enum_name, variant.proto_name);
            self.push_indent();
            self.buf.push_str(&variant.generated_variant_name);
            self.buf.push_str(" = ");
            self.buf.push_str(&variant.proto_number.to_string());
            self.buf.push_str(",\n");

            self.path.pop();
        }

        self.path.pop();
        self.depth -= 1;

        self.push_indent();
        self.buf.push_str("}\n");

        self.push_indent();
        self.buf.push_str("impl ");
        self.buf.push_str(&enum_name);
        self.buf.push_str(" {\n");
        self.depth += 1;
        self.path.push(2);

        self.push_indent();
        self.buf.push_str(
            "/// String value of the enum field names used in the ProtoBuf definition.\n",
        );
        self.push_indent();
        self.buf.push_str("///\n");
        self.push_indent();
        self.buf.push_str(
            "/// The values are not transformed in any way and thus are considered stable\n",
        );
        self.push_indent();
        self.buf.push_str(
            "/// (if the ProtoBuf definition does not change) and safe for programmatic use.\n",
        );
        self.push_indent();
        self.buf
            .push_str("pub fn as_str_name(&self) -> &'static str {\n");
        self.depth += 1;

        self.push_indent();
        self.buf.push_str("match self {\n");
        self.depth += 1;

        for variant in variant_mappings.iter() {
            self.push_indent();
            self.buf.push_str(&enum_name);
            self.buf.push_str("::");
            self.buf.push_str(&variant.generated_variant_name);
            self.buf.push_str(" => \"");
            self.buf.push_str(variant.proto_name);
            self.buf.push_str("\",\n");
        }

        self.depth -= 1;
        self.push_indent();
        self.buf.push_str("}\n"); // End of match

        self.depth -= 1;
        self.push_indent();
        self.buf.push_str("}\n"); // End of as_str_name()

        self.push_indent();
        self.buf
            .push_str("/// Creates an enum from field names used in the ProtoBuf definition.\n");

        self.push_indent();
        self.buf
            .push_str("pub fn from_str_name(value: &str) -> ::core::option::Option<Self> {\n");
        self.depth += 1;

        self.push_indent();
        self.buf.push_str("match value {\n");
        self.depth += 1;

        for variant in variant_mappings.iter() {
            self.push_indent();
            self.buf.push('\"');
            self.buf.push_str(variant.proto_name);
            self.buf.push_str("\" => Some(Self::");
            self.buf.push_str(&variant.generated_variant_name);
            self.buf.push_str("),\n");
        }
        self.push_indent();
        self.buf.push_str("_ => None,\n");

        self.depth -= 1;
        self.push_indent();
        self.buf.push_str("}\n"); // End of match

        self.depth -= 1;
        self.push_indent();
        self.buf.push_str("}\n"); // End of from_str_name()

        self.path.pop();
        self.depth -= 1;
        self.push_indent();
        self.buf.push_str("}\n"); // End of impl
    }

    fn push_service(&mut self, service: ServiceDescriptorProto) {
        let name = service.name().to_owned();
        debug!("  service: {:?}", name);

        let comments = self
            .location()
            .map(Comments::from_location)
            .unwrap_or_default();

        self.path.push(2);
        let methods = service
            .method
            .into_iter()
            .enumerate()
            .map(|(idx, mut method)| {
                debug!("  method: {:?}", method.name());

                self.path.push(idx as i32);
                let comments = self
                    .location()
                    .map(Comments::from_location)
                    .unwrap_or_default();
                self.path.pop();

                let name = method.name.take().unwrap();
                let input_proto_type = method.input_type.take().unwrap();
                let output_proto_type = method.output_type.take().unwrap();
                let input_type = self.resolve_ident(&input_proto_type);
                let output_type = self.resolve_ident(&output_proto_type);
                let client_streaming = method.client_streaming();
                let server_streaming = method.server_streaming();

                Method {
                    name: to_snake(&name),
                    proto_name: name,
                    comments,
                    input_type,
                    output_type,
                    input_proto_type,
                    output_proto_type,
                    options: method.options.unwrap_or_default(),
                    client_streaming,
                    server_streaming,
                }
            })
            .collect();
        self.path.pop();

        let service = Service {
            name: to_upper_camel(&name),
            proto_name: name,
            package: self.package.clone(),
            comments,
            methods,
            options: service.options.unwrap_or_default(),
        };

        if let Some(service_generator) = self.config.service_generator.as_mut() {
            service_generator.generate(service, self.buf)
        }
    }

    fn push_indent(&mut self) {
        push_indent(self.buf, self.depth);
    }

    fn push_mod(&mut self, module: &str) {
        self.push_indent();
        self.buf.push_str("/// Nested message and enum types in `");
        self.buf.push_str(module);
        self.buf.push_str("`.\n");

        self.push_indent();
        self.buf.push_str("pub mod ");
        self.buf.push_str(&to_snake(module));
        self.buf.push_str(" {\n");

        self.package.push('.');
        self.package.push_str(module);

        self.depth += 1;
    }

    fn pop_mod(&mut self) {
        self.depth -= 1;

        let idx = self.package.rfind('.').unwrap();
        self.package.truncate(idx);

        self.push_indent();
        self.buf.push_str("}\n");
    }

    fn resolve_type(&self, field: &FieldDescriptorProto, fq_message_name: &str) -> String {
        let prost_path = self.config.prost_path.as_deref().unwrap_or("::prost");

        match field.r#type() {
            Type::Float => String::from("f32"),
            Type::Double => String::from("f64"),
            Type::Uint32 | Type::Fixed32 => String::from("u32"),
            Type::Uint64 | Type::Fixed64 => String::from("u64"),
            Type::Int32 | Type::Sfixed32 | Type::Sint32 | Type::Enum => String::from("i32"),
            Type::Int64 | Type::Sfixed64 | Type::Sint64 => String::from("i64"),
            Type::Bool => String::from("bool"),
            Type::String => format!("{}::alloc::string::String", prost_path),
            Type::Bytes => self
                .config
                .bytes_type
                .get_first_field(fq_message_name, field.name())
                .copied()
                .unwrap_or_default()
                .rust_type()
                .to_owned(),
            Type::Group | Type::Message => self.resolve_ident(field.type_name()),
        }
    }

    fn resolve_ident(&self, pb_ident: &str) -> String {
        // protoc should always give fully qualified identifiers.
        assert_eq!(".", &pb_ident[..1]);

        if let Some(proto_ident) = self.extern_paths.resolve_ident(pb_ident) {
            return proto_ident;
        }

        let mut local_path = self.package.split('.').peekable();

        // If no package is specified the start of the package name will be '.'
        // and split will return an empty string ("") which breaks resolution
        // The fix to this is to ignore the first item if it is empty.
        if local_path.peek().map_or(false, |s| s.is_empty()) {
            local_path.next();
        }

        let mut ident_path = pb_ident[1..].split('.');
        let ident_type = ident_path.next_back().unwrap();
        let mut ident_path = ident_path.peekable();

        // Skip path elements in common.
        while local_path.peek().is_some() && local_path.peek() == ident_path.peek() {
            local_path.next();
            ident_path.next();
        }

        local_path
            .map(|_| "super".to_string())
            .chain(ident_path.map(to_snake))
            .chain(iter::once(to_upper_camel(ident_type)))
            .join("::")
    }

    fn field_type_tag(&self, field: &FieldDescriptorProto) -> Cow<'static, str> {
        match field.r#type() {
            Type::Float => Cow::Borrowed("float"),
            Type::Double => Cow::Borrowed("double"),
            Type::Int32 => Cow::Borrowed("int32"),
            Type::Int64 => Cow::Borrowed("int64"),
            Type::Uint32 => Cow::Borrowed("uint32"),
            Type::Uint64 => Cow::Borrowed("uint64"),
            Type::Sint32 => Cow::Borrowed("sint32"),
            Type::Sint64 => Cow::Borrowed("sint64"),
            Type::Fixed32 => Cow::Borrowed("fixed32"),
            Type::Fixed64 => Cow::Borrowed("fixed64"),
            Type::Sfixed32 => Cow::Borrowed("sfixed32"),
            Type::Sfixed64 => Cow::Borrowed("sfixed64"),
            Type::Bool => Cow::Borrowed("bool"),
            Type::String => Cow::Borrowed("string"),
            Type::Bytes => Cow::Borrowed("bytes"),
            Type::Group => Cow::Borrowed("group"),
            Type::Message => Cow::Borrowed("message"),
            Type::Enum => Cow::Owned(format!(
                "enumeration={:?}",
                self.resolve_ident(field.type_name())
            )),
        }
    }

    fn map_value_type_tag(&self, field: &FieldDescriptorProto) -> Cow<'static, str> {
        match field.r#type() {
            Type::Enum => Cow::Owned(format!(
                "enumeration({})",
                self.resolve_ident(field.type_name())
            )),
            _ => self.field_type_tag(field),
        }
    }

    fn optional(&self, field: &FieldDescriptorProto) -> bool {
        if field.proto3_optional.unwrap_or(false) {
            return true;
        }

        if field.label() != Label::Optional {
            return false;
        }

        match field.r#type() {
            Type::Message => true,
            _ => self.syntax == Syntax::Proto2,
        }
    }

    /// Returns `true` if the field options includes the `deprecated` option.
    fn deprecated(&self, field: &FieldDescriptorProto) -> bool {
        field
            .options
            .as_ref()
            .map_or(false, FieldOptions::deprecated)
    }
}

/// Returns `true` if the repeated field type can be packed.
fn can_pack(field: &FieldDescriptorProto) -> bool {
    matches!(
        field.r#type(),
        Type::Float
            | Type::Double
            | Type::Int32
            | Type::Int64
            | Type::Uint32
            | Type::Uint64
            | Type::Sint32
            | Type::Sint64
            | Type::Fixed32
            | Type::Fixed64
            | Type::Sfixed32
            | Type::Sfixed64
            | Type::Bool
            | Type::Enum
    )
}

/// Based on [`google::protobuf::UnescapeCEscapeString`][1]
/// [1]: https://github.com/google/protobuf/blob/3.3.x/src/google/protobuf/stubs/strutil.cc#L312-L322
fn unescape_c_escape_string(s: &str) -> Vec<u8> {
    let src = s.as_bytes();
    let len = src.len();
    let mut dst = Vec::new();

    let mut p = 0;

    while p < len {
        if src[p] != b'\\' {
            dst.push(src[p]);
            p += 1;
        } else {
            p += 1;
            if p == len {
                panic!(
                    "invalid c-escaped default binary value ({}): ends with '\'",
                    s
                )
            }
            match src[p] {
                b'a' => {
                    dst.push(0x07);
                    p += 1;
                }
                b'b' => {
                    dst.push(0x08);
                    p += 1;
                }
                b'f' => {
                    dst.push(0x0C);
                    p += 1;
                }
                b'n' => {
                    dst.push(0x0A);
                    p += 1;
                }
                b'r' => {
                    dst.push(0x0D);
                    p += 1;
                }
                b't' => {
                    dst.push(0x09);
                    p += 1;
                }
                b'v' => {
                    dst.push(0x0B);
                    p += 1;
                }
                b'\\' => {
                    dst.push(0x5C);
                    p += 1;
                }
                b'?' => {
                    dst.push(0x3F);
                    p += 1;
                }
                b'\'' => {
                    dst.push(0x27);
                    p += 1;
                }
                b'"' => {
                    dst.push(0x22);
                    p += 1;
                }
                b'0'..=b'7' => {
                    debug!("another octal: {}, offset: {}", s, &s[p..]);
                    let mut octal = 0;
                    for _ in 0..3 {
                        if p < len && src[p] >= b'0' && src[p] <= b'7' {
                            debug!("\toctal: {}", octal);
                            octal = octal * 8 + (src[p] - b'0');
                            p += 1;
                        } else {
                            break;
                        }
                    }
                    dst.push(octal);
                }
                b'x' | b'X' => {
                    if p + 3 > len {
                        panic!(
                            "invalid c-escaped default binary value ({}): incomplete hex value",
                            s
                        )
                    }
                    match u8::from_str_radix(&s[p + 1..p + 3], 16) {
                        Ok(b) => dst.push(b),
                        _ => panic!(
                            "invalid c-escaped default binary value ({}): invalid hex value",
                            &s[p..p + 2]
                        ),
                    }
                    p += 3;
                }
                _ => panic!(
                    "invalid c-escaped default binary value ({}): invalid escape",
                    s
                ),
            }
        }
    }
    dst
}

/// Strip an enum's type name from the prefix of an enum value.
///
/// This function assumes that both have been formatted to Rust's
/// upper camel case naming conventions.
///
/// It also tries to handle cases where the stripped name would be
/// invalid - for example, if it were to begin with a number.
fn strip_enum_prefix(prefix: &str, name: &str) -> String {
    let stripped = name.strip_prefix(prefix).unwrap_or(name);

    // If the next character after the stripped prefix is not
    // uppercase, then it means that we didn't have a true prefix -
    // for example, "Foo" should not be stripped from "Foobar".
    if stripped
        .chars()
        .next()
        .map(char::is_uppercase)
        .unwrap_or(false)
    {
        stripped.to_owned()
    } else {
        name.to_owned()
    }
}

struct EnumVariantMapping<'a> {
    path_idx: usize,
    proto_name: &'a str,
    proto_number: i32,
    generated_variant_name: String,
}

fn build_enum_value_mappings<'a>(
    generated_enum_name: &str,
    do_strip_enum_prefix: bool,
    enum_values: &'a [EnumValueDescriptorProto],
) -> Vec<EnumVariantMapping<'a>> {
    let mut numbers = HashSet::new();
    let mut generated_names = HashMap::new();
    let mut mappings = Vec::new();

    for (idx, value) in enum_values.iter().enumerate() {
        // Skip duplicate enum values. Protobuf allows this when the
        // 'allow_alias' option is set.
        if !numbers.insert(value.number()) {
            continue;
        }

        let mut generated_variant_name = to_upper_camel(value.name());
        if do_strip_enum_prefix {
            generated_variant_name =
                strip_enum_prefix(generated_enum_name, &generated_variant_name);
        }

        if let Some(old_v) = generated_names.insert(generated_variant_name.to_owned(), value.name())
        {
            panic!("Generated enum variant names overlap: `{}` variant name to be used both by `{}` and `{}` ProtoBuf enum values",
                generated_variant_name, old_v, value.name());
        }

        mappings.push(EnumVariantMapping {
            path_idx: idx,
            proto_name: value.name(),
            proto_number: value.number(),
            generated_variant_name,
        })
    }
    mappings
}

impl MapType {
    /// The `prost-derive` annotation type corresponding to the map type.
    fn annotation(&self) -> &'static str {
        match self {
            MapType::HashMap => "map",
            MapType::BTreeMap => "btree_map",
        }
    }

    /// The fully-qualified Rust type corresponding to the map type.
    fn rust_type(&self) -> &'static str {
        match self {
            MapType::HashMap => "::std::collections::HashMap",
            MapType::BTreeMap => "::prost::alloc::collections::BTreeMap",
        }
    }
}

impl BytesType {
    /// The `prost-derive` annotation type corresponding to the bytes type.
    fn annotation(&self) -> &'static str {
        match self {
            BytesType::Vec => "vec",
            BytesType::Bytes => "bytes",
        }
    }

    /// The fully-qualified Rust type corresponding to the bytes type.
    fn rust_type(&self) -> &'static str {
        match self {
            BytesType::Vec => "::prost::alloc::vec::Vec<u8>",
            BytesType::Bytes => "::prost::bytes::Bytes",
        }
    }
}

#[cfg(test)]
mod tests {
    use super::*;

    #[test]
    fn test_unescape_c_escape_string() {
        assert_eq!(
            &b"hello world"[..],
            &unescape_c_escape_string("hello world")[..]
        );

        assert_eq!(&b"\0"[..], &unescape_c_escape_string(r#"\0"#)[..]);

        assert_eq!(
            &[0o012, 0o156],
            &unescape_c_escape_string(r#"\012\156"#)[..]
        );
        assert_eq!(&[0x01, 0x02], &unescape_c_escape_string(r#"\x01\x02"#)[..]);

        assert_eq!(
            &b"\0\x01\x07\x08\x0C\n\r\t\x0B\\\'\"\xFE"[..],
            &unescape_c_escape_string(r#"\0\001\a\b\f\n\r\t\v\\\'\"\xfe"#)[..]
        );
    }

    #[test]
    #[should_panic(expected = "incomplete hex value")]
    fn test_unescape_c_escape_string_incomplete_hex_value() {
        unescape_c_escape_string(r#"\x1"#);
    }

    #[test]
    fn test_strip_enum_prefix() {
        assert_eq!(strip_enum_prefix("Foo", "FooBar"), "Bar");
        assert_eq!(strip_enum_prefix("Foo", "Foobar"), "Foobar");
        assert_eq!(strip_enum_prefix("Foo", "Foo"), "Foo");
        assert_eq!(strip_enum_prefix("Foo", "Bar"), "Bar");
        assert_eq!(strip_enum_prefix("Foo", "Foo1"), "Foo1");
    }
}<|MERGE_RESOLUTION|>--- conflicted
+++ resolved
@@ -272,13 +272,15 @@
         }
     }
 
-<<<<<<< HEAD
     fn append_recursion_limit(&mut self, fq_message_name: &str) {
         assert_eq!(b'.', fq_message_name.as_bytes()[0]);
         if let Some(limit) = self.config.recursion_limits.get_first(fq_message_name) {
             push_indent(self.buf, self.depth);
             self.buf.push_str(&format!("#[RecursionLimit({})]", limit));
-=======
+            self.buf.push('\n');
+        }
+    }
+
     fn append_message_attributes(&mut self, fq_message_name: &str) {
         assert_eq!(b'.', fq_message_name.as_bytes()[0]);
         for attribute in self.config.message_attributes.get(fq_message_name) {
@@ -293,7 +295,6 @@
         for attribute in self.config.enum_attributes.get(fq_message_name) {
             push_indent(self.buf, self.depth);
             self.buf.push_str(attribute);
->>>>>>> 14ac71ef
             self.buf.push('\n');
         }
     }
