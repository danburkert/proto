#![doc(html_root_url = "https://docs.rs/prost-build/0.12.0")]
#![allow(clippy::option_as_ref_deref, clippy::format_push_string)]

//! `prost-build` compiles `.proto` files into Rust.
//!
//! `prost-build` is designed to be used for build-time code generation as part of a Cargo
//! build-script.
//!
//! ## Example
//!
//! Let's create a small crate, `snazzy`, that defines a collection of
//! snazzy new items in a protobuf file.
//!
//! ```bash
//! $ cargo new snazzy && cd snazzy
//! ```
//!
//! First, add `prost-build`, `prost` and its public dependencies to `Cargo.toml`
//! (see [crates.io](https://crates.io/crates/prost) for the current versions):
//!
//! ```toml
//! [dependencies]
//! bytes = <bytes-version>
//! prost = <prost-version>
//!
//! [build-dependencies]
//! prost-build = { version = <prost-version> }
//! ```
//!
//! Next, add `src/items.proto` to the project:
//!
//! ```proto
//! syntax = "proto3";
//!
//! package snazzy.items;
//!
//! // A snazzy new shirt!
//! message Shirt {
//!     enum Size {
//!         SMALL = 0;
//!         MEDIUM = 1;
//!         LARGE = 2;
//!     }
//!
//!     string color = 1;
//!     Size size = 2;
//! }
//! ```
//!
//! To generate Rust code from `items.proto`, we use `prost-build` in the crate's
//! `build.rs` build-script:
//!
//! ```rust,no_run
//! use std::io::Result;
//! fn main() -> Result<()> {
//!     prost_build::compile_protos(&["src/items.proto"], &["src/"])?;
//!     Ok(())
//! }
//! ```
//!
//! And finally, in `lib.rs`, include the generated code:
//!
//! ```rust,ignore
//! // Include the `items` module, which is generated from items.proto.
//! // It is important to maintain the same structure as in the proto.
//! pub mod snazzy {
//!     pub mod items {
//!         include!(concat!(env!("OUT_DIR"), "/snazzy.items.rs"));
//!     }
//! }
//!
//! use snazzy::items;
//!
//! pub fn create_large_shirt(color: String) -> items::Shirt {
//!     let mut shirt = items::Shirt::default();
//!     shirt.color = color;
//!     shirt.set_size(items::shirt::Size::Large);
//!     shirt
//! }
//! ```
//!
//! That's it! Run `cargo doc` to see documentation for the generated code. The full
//! example project can be found on [GitHub](https://github.com/danburkert/snazzy).
//!
//! ### Cleaning up Markdown in code docs
//!
//! If you are using protobuf files from third parties, where the author of the protobuf
//! is not treating comments as Markdown, or is, but has codeblocks in their docs,
//! then you may need to clean up the documentation in order that `cargo test --doc`
//! will not fail spuriously, and that `cargo doc` doesn't attempt to render the
//! codeblocks as Rust code.
//!
//! To do this, in your `Cargo.toml`, add `features = ["cleanup-markdown"]` to the inclusion
//! of the `prost-build` crate and when your code is generated, the code docs will automatically
//! be cleaned up a bit.
//!
//! ## Sourcing `protoc`
//!
//! `prost-build` depends on the Protocol Buffers compiler, `protoc`, to parse `.proto` files into
//! a representation that can be transformed into Rust. If set, `prost-build` uses the `PROTOC`
//! for locating `protoc`. For example, on a macOS system where Protobuf is installed
//! with Homebrew, set the environment variables to:
//!
//! ```bash
//! PROTOC=/usr/local/bin/protoc
//! ```
//!
//! and in a typical Linux installation:
//!
//! ```bash
//! PROTOC=/usr/bin/protoc
//! ```
//!
//! If no `PROTOC` environment variable is set then `prost-build` will search the
//! current path for `protoc` or `protoc.exe`. If `prost-build` can not find `protoc`
//! via these methods the `compile_protos` method will fail.
//!
//! ### Compiling `protoc` from source
//!
//! To compile `protoc` from source you can use the `protobuf-src` crate and
//! set the correct environment variables.
//! ```no_run,ignore, rust
//! std::env::set_var("PROTOC", protobuf_src::protoc());
//!
//! // Now compile your proto files via prost-build
//! ```
//!
//! [`protobuf-src`]: https://docs.rs/protobuf-src

use std::collections::HashMap;
use std::default;
use std::env;
use std::ffi::{OsStr, OsString};
use std::fmt;
use std::fs;
use std::io::{Error, ErrorKind, Result, Write};
use std::ops::RangeToInclusive;
use std::path::{Path, PathBuf};
use std::process::Command;

use log::debug;
use log::trace;

use prost::Message;
use prost_types::{FileDescriptorProto, FileDescriptorSet};

pub use crate::ast::{Comments, Method, Service};
use crate::code_generator::CodeGenerator;
use crate::extern_paths::ExternPaths;
use crate::ident::to_snake;
use crate::message_graph::MessageGraph;
use crate::path::PathMap;

mod ast;
mod code_generator;
mod extern_paths;
mod ident;
mod message_graph;
mod path;

/// A service generator takes a service descriptor and generates Rust code.
///
/// `ServiceGenerator` can be used to generate application-specific interfaces
/// or implementations for Protobuf service definitions.
///
/// Service generators are registered with a code generator using the
/// `Config::service_generator` method.
///
/// A viable scenario is that an RPC framework provides a service generator. It generates a trait
/// describing methods of the service and some glue code to call the methods of the trait, defining
/// details like how errors are handled or if it is asynchronous. Then the user provides an
/// implementation of the generated trait in the application code and plugs it into the framework.
///
/// Such framework isn't part of Prost at present.
pub trait ServiceGenerator {
    /// Generates a Rust interface or implementation for a service, writing the
    /// result to `buf`.
    fn generate(&mut self, service: Service, buf: &mut String);

    /// Finalizes the generation process.
    ///
    /// In case there's something that needs to be output at the end of the generation process, it
    /// goes here. Similar to [`generate`](#method.generate), the output should be appended to
    /// `buf`.
    ///
    /// An example can be a module or other thing that needs to appear just once, not for each
    /// service generated.
    ///
    /// This still can be called multiple times in a lifetime of the service generator, because it
    /// is called once per `.proto` file.
    ///
    /// The default implementation is empty and does nothing.
    fn finalize(&mut self, _buf: &mut String) {}

    /// Finalizes the generation process for an entire protobuf package.
    ///
    /// This differs from [`finalize`](#method.finalize) by where (and how often) it is called
    /// during the service generator life cycle. This method is called once per protobuf package,
    /// making it ideal for grouping services within a single package spread across multiple
    /// `.proto` files.
    ///
    /// The default implementation is empty and does nothing.
    fn finalize_package(&mut self, _package: &str, _buf: &mut String) {}
}

/// The map collection type to output for Protobuf `map` fields.
#[non_exhaustive]
#[derive(Clone, Copy, Debug, PartialEq)]
enum MapType {
    /// The [`std::collections::HashMap`] type.
    HashMap,
    /// The [`std::collections::BTreeMap`] type.
    BTreeMap,
}

impl Default for MapType {
    fn default() -> MapType {
        MapType::HashMap
    }
}

/// The bytes collection type to output for Protobuf `bytes` fields.
#[non_exhaustive]
#[derive(Clone, Copy, Debug, PartialEq)]
enum BytesType {
    /// The [`alloc::collections::Vec::<u8>`] type.
    Vec,
    /// The [`bytes::Bytes`] type.
    Bytes,
}

impl Default for BytesType {
    fn default() -> BytesType {
        BytesType::Vec
    }
}

#[derive(Clone, Copy, PartialEq)]
pub enum CustomType {
    Uuid,
}

/// Configuration options for Protobuf code generation.
///
/// This configuration builder can be used to set non-default code generation options.
pub struct Config {
    start_file_with: Vec<String>,
    file_descriptor_set_path: Option<PathBuf>,
    service_generator: Option<Box<dyn ServiceGenerator>>,
    map_type: PathMap<MapType>,
    bytes_type: PathMap<BytesType>,
    type_attributes: PathMap<String>,
    message_attributes: PathMap<String>,
    enum_attributes: PathMap<String>,
    field_attributes: PathMap<String>,
    boxed: PathMap<()>,
    prost_types: bool,
    strip_enum_prefix: bool,
    out_dir: Option<PathBuf>,
    extern_paths: Vec<(String, String)>,
    default_package_filename: String,
    protoc_args: Vec<OsString>,
    disable_comments: PathMap<()>,
<<<<<<< HEAD
    custom_type: PathMap<CustomType>,
    strict_messages: bool,
    inline_enums: bool,
=======
    skip_debug: PathMap<()>,
>>>>>>> b258dc82
    skip_protoc_run: bool,
    include_file: Option<PathBuf>,
    prost_path: Option<String>,
    fmt: bool,
}

impl Config {
    /// Creates a new code generator configuration with default options.
    pub fn new() -> Config {
        Config::default()
    }

    pub fn add_start_to_file<T: ToString>(&mut self, s: T) -> &mut Self {
        self.start_file_with.push(s.to_string());

        self
    }

    /// Configure the code generator to generate Rust [`BTreeMap`][1] fields for Protobuf
    /// [`map`][2] type fields.
    ///
    /// # Arguments
    ///
    /// **`paths`** - paths to specific fields, messages, or packages which should use a Rust
    /// `BTreeMap` for Protobuf `map` fields. Paths are specified in terms of the Protobuf type
    /// name (not the generated Rust type name). Paths with a leading `.` are treated as fully
    /// qualified names. Paths without a leading `.` are treated as relative, and are suffix
    /// matched on the fully qualified field name. If a Protobuf map field matches any of the
    /// paths, a Rust `BTreeMap` field is generated instead of the default [`HashMap`][3].
    ///
    /// The matching is done on the Protobuf names, before converting to Rust-friendly casing
    /// standards.
    ///
    /// # Examples
    ///
    /// ```rust
    /// # let mut config = prost_build::Config::new();
    /// // Match a specific field in a message type.
    /// config.btree_map(&[".my_messages.MyMessageType.my_map_field"]);
    ///
    /// // Match all map fields in a message type.
    /// config.btree_map(&[".my_messages.MyMessageType"]);
    ///
    /// // Match all map fields in a package.
    /// config.btree_map(&[".my_messages"]);
    ///
    /// // Match all map fields. Specially useful in `no_std` contexts.
    /// config.btree_map(&["."]);
    ///
    /// // Match all map fields in a nested message.
    /// config.btree_map(&[".my_messages.MyMessageType.MyNestedMessageType"]);
    ///
    /// // Match all fields named 'my_map_field'.
    /// config.btree_map(&["my_map_field"]);
    ///
    /// // Match all fields named 'my_map_field' in messages named 'MyMessageType', regardless of
    /// // package or nesting.
    /// config.btree_map(&["MyMessageType.my_map_field"]);
    ///
    /// // Match all fields named 'my_map_field', and all fields in the 'foo.bar' package.
    /// config.btree_map(&["my_map_field", ".foo.bar"]);
    /// ```
    ///
    /// [1]: https://doc.rust-lang.org/std/collections/struct.BTreeMap.html
    /// [2]: https://developers.google.com/protocol-buffers/docs/proto3#maps
    /// [3]: https://doc.rust-lang.org/std/collections/struct.HashMap.html
    pub fn btree_map<I, S>(&mut self, paths: I) -> &mut Self
    where
        I: IntoIterator<Item = S>,
        S: AsRef<str>,
    {
        self.map_type.clear();
        for matcher in paths {
            self.map_type
                .insert(matcher.as_ref().to_string(), MapType::BTreeMap);
        }
        self
    }

    /// Configure the code generator to generate Rust [`bytes::Bytes`][1] fields for Protobuf
    /// [`bytes`][2] type fields.
    ///
    /// # Arguments
    ///
    /// **`paths`** - paths to specific fields, messages, or packages which should use a Rust
    /// `Bytes` for Protobuf `bytes` fields. Paths are specified in terms of the Protobuf type
    /// name (not the generated Rust type name). Paths with a leading `.` are treated as fully
    /// qualified names. Paths without a leading `.` are treated as relative, and are suffix
    /// matched on the fully qualified field name. If a Protobuf map field matches any of the
    /// paths, a Rust `Bytes` field is generated instead of the default [`Vec<u8>`][3].
    ///
    /// The matching is done on the Protobuf names, before converting to Rust-friendly casing
    /// standards.
    ///
    /// # Examples
    ///
    /// ```rust
    /// # let mut config = prost_build::Config::new();
    /// // Match a specific field in a message type.
    /// config.bytes(&[".my_messages.MyMessageType.my_bytes_field"]);
    ///
    /// // Match all bytes fields in a message type.
    /// config.bytes(&[".my_messages.MyMessageType"]);
    ///
    /// // Match all bytes fields in a package.
    /// config.bytes(&[".my_messages"]);
    ///
    /// // Match all bytes fields. Specially useful in `no_std` contexts.
    /// config.bytes(&["."]);
    ///
    /// // Match all bytes fields in a nested message.
    /// config.bytes(&[".my_messages.MyMessageType.MyNestedMessageType"]);
    ///
    /// // Match all fields named 'my_bytes_field'.
    /// config.bytes(&["my_bytes_field"]);
    ///
    /// // Match all fields named 'my_bytes_field' in messages named 'MyMessageType', regardless of
    /// // package or nesting.
    /// config.bytes(&["MyMessageType.my_bytes_field"]);
    ///
    /// // Match all fields named 'my_bytes_field', and all fields in the 'foo.bar' package.
    /// config.bytes(&["my_bytes_field", ".foo.bar"]);
    /// ```
    ///
    /// [1]: https://docs.rs/bytes/latest/bytes/struct.Bytes.html
    /// [2]: https://developers.google.com/protocol-buffers/docs/proto3#scalar
    /// [3]: https://doc.rust-lang.org/std/vec/struct.Vec.html
    pub fn bytes<I, S>(&mut self, paths: I) -> &mut Self
    where
        I: IntoIterator<Item = S>,
        S: AsRef<str>,
    {
        self.bytes_type.clear();
        for matcher in paths {
            self.bytes_type
                .insert(matcher.as_ref().to_string(), BytesType::Bytes);
        }
        self
    }

    /// Add additional attribute to matched fields.
    ///
    /// # Arguments
    ///
    /// **`path`** - a path matching any number of fields. These fields get the attribute.
    /// For details about matching fields see [`btree_map`](#method.btree_map).
    ///
    /// **`attribute`** - an arbitrary string that'll be placed before each matched field. The
    /// expected usage are additional attributes, usually in concert with whole-type
    /// attributes set with [`type_attribute`](method.type_attribute), but it is not
    /// checked and anything can be put there.
    ///
    /// Note that the calls to this method are cumulative ‒ if multiple paths from multiple calls
    /// match the same field, the field gets all the corresponding attributes.
    ///
    /// # Examples
    ///
    /// ```rust
    /// # let mut config = prost_build::Config::new();
    /// // Prost renames fields named `in` to `in_`. But if serialized through serde,
    /// // they should as `in`.
    /// config.field_attribute("in", "#[serde(rename = \"in\")]");
    /// ```
    pub fn field_attribute<P, A>(&mut self, path: P, attribute: A) -> &mut Self
    where
        P: AsRef<str>,
        A: AsRef<str>,
    {
        self.field_attributes
            .insert(path.as_ref().to_string(), attribute.as_ref().to_string());
        self
    }

    pub fn fields_attribute<P, A>(&mut self, paths: &[P], attribute: A) -> &mut Self
    where
        P: AsRef<str>,
        A: AsRef<str>,
    {
        for path in paths.iter() {
            self.field_attribute(path, &attribute);
        }

        self
    }

    /// Add additional attribute to matched messages, enums and one-ofs.
    ///
    /// # Arguments
    ///
    /// **`paths`** - a path matching any number of types. It works the same way as in
    /// [`btree_map`](#method.btree_map), just with the field name omitted.
    ///
    /// **`attribute`** - an arbitrary string to be placed before each matched type. The
    /// expected usage are additional attributes, but anything is allowed.
    ///
    /// The calls to this method are cumulative. They don't overwrite previous calls and if a
    /// type is matched by multiple calls of the method, all relevant attributes are added to
    /// it.
    ///
    /// For things like serde it might be needed to combine with [field
    /// attributes](#method.field_attribute).
    ///
    /// # Examples
    ///
    /// ```rust
    /// # let mut config = prost_build::Config::new();
    /// // Nothing around uses floats, so we can derive real `Eq` in addition to `PartialEq`.
    /// config.type_attribute(".", "#[derive(Eq)]");
    /// // Some messages want to be serializable with serde as well.
    /// config.type_attribute("my_messages.MyMessageType",
    ///                       "#[derive(Serialize)] #[serde(rename_all = \"snake_case\")]");
    /// config.type_attribute("my_messages.MyMessageType.MyNestedMessageType",
    ///                       "#[derive(Serialize)] #[serde(rename_all = \"snake_case\")]");
    /// ```
    ///
    /// # Oneof fields
    ///
    /// The `oneof` fields don't have a type name of their own inside Protobuf. Therefore, the
    /// field name can be used both with `type_attribute` and `field_attribute` ‒ the first is
    /// placed before the `enum` type definition, the other before the field inside corresponding
    /// message `struct`.
    ///
    /// In other words, to place an attribute on the `enum` implementing the `oneof`, the match
    /// would look like `my_messages.MyMessageType.oneofname`.
    pub fn type_attribute<P, A>(&mut self, path: P, attribute: A) -> &mut Self
    where
        P: AsRef<str>,
        A: AsRef<str>,
    {
        self.type_attributes
            .insert(path.as_ref().to_string(), attribute.as_ref().to_string());
        self
    }

    /// Add additional attribute to matched messages.
    ///
    /// # Arguments
    ///
    /// **`paths`** - a path matching any number of types. It works the same way as in
    /// [`btree_map`](#method.btree_map), just with the field name omitted.
    ///
    /// **`attribute`** - an arbitrary string to be placed before each matched type. The
    /// expected usage are additional attributes, but anything is allowed.
    ///
    /// The calls to this method are cumulative. They don't overwrite previous calls and if a
    /// type is matched by multiple calls of the method, all relevant attributes are added to
    /// it.
    ///
    /// For things like serde it might be needed to combine with [field
    /// attributes](#method.field_attribute).
    ///
    /// # Examples
    ///
    /// ```rust
    /// # let mut config = prost_build::Config::new();
    /// // Nothing around uses floats, so we can derive real `Eq` in addition to `PartialEq`.
    /// config.message_attribute(".", "#[derive(Eq)]");
    /// // Some messages want to be serializable with serde as well.
    /// config.message_attribute("my_messages.MyMessageType",
    ///                       "#[derive(Serialize)] #[serde(rename_all = \"snake_case\")]");
    /// config.message_attribute("my_messages.MyMessageType.MyNestedMessageType",
    ///                       "#[derive(Serialize)] #[serde(rename_all = \"snake_case\")]");
    /// ```
    pub fn message_attribute<P, A>(&mut self, path: P, attribute: A) -> &mut Self
    where
        P: AsRef<str>,
        A: AsRef<str>,
    {
        self.message_attributes
            .insert(path.as_ref().to_string(), attribute.as_ref().to_string());
        self
    }

    /// Add additional attribute to matched enums and one-ofs.
    ///
    /// # Arguments
    ///
    /// **`paths`** - a path matching any number of types. It works the same way as in
    /// [`btree_map`](#method.btree_map), just with the field name omitted.
    ///
    /// **`attribute`** - an arbitrary string to be placed before each matched type. The
    /// expected usage are additional attributes, but anything is allowed.
    ///
    /// The calls to this method are cumulative. They don't overwrite previous calls and if a
    /// type is matched by multiple calls of the method, all relevant attributes are added to
    /// it.
    ///
    /// For things like serde it might be needed to combine with [field
    /// attributes](#method.field_attribute).
    ///
    /// # Examples
    ///
    /// ```rust
    /// # let mut config = prost_build::Config::new();
    /// // Nothing around uses floats, so we can derive real `Eq` in addition to `PartialEq`.
    /// config.enum_attribute(".", "#[derive(Eq)]");
    /// // Some messages want to be serializable with serde as well.
    /// config.enum_attribute("my_messages.MyEnumType",
    ///                       "#[derive(Serialize)] #[serde(rename_all = \"snake_case\")]");
    /// config.enum_attribute("my_messages.MyMessageType.MyNestedEnumType",
    ///                       "#[derive(Serialize)] #[serde(rename_all = \"snake_case\")]");
    /// ```
    ///
    /// # Oneof fields
    ///
    /// The `oneof` fields don't have a type name of their own inside Protobuf. Therefore, the
    /// field name can be used both with `enum_attribute` and `field_attribute` ‒ the first is
    /// placed before the `enum` type definition, the other before the field inside corresponding
    /// message `struct`.
    ///
    /// In other words, to place an attribute on the `enum` implementing the `oneof`, the match
    /// would look like `my_messages.MyNestedMessageType.oneofname`.
    pub fn enum_attribute<P, A>(&mut self, path: P, attribute: A) -> &mut Self
    where
        P: AsRef<str>,
        A: AsRef<str>,
    {
        self.enum_attributes
            .insert(path.as_ref().to_string(), attribute.as_ref().to_string());
        self
    }

    /// Wrap matched fields in a `Box`.
    ///
    /// # Arguments
    ///
    /// **`path`** - a path matching any number of fields. These fields get the attribute.
    /// For details about matching fields see [`btree_map`](#method.btree_map).
    ///
    /// # Examples
    ///
    /// ```rust
    /// # let mut config = prost_build::Config::new();
    /// config.boxed(".my_messages.MyMessageType.my_field");
    /// ```
    pub fn boxed<P>(&mut self, path: P) -> &mut Self
    where
        P: AsRef<str>,
    {
        self.boxed.insert(path.as_ref().to_string(), ());
        self
    }

    /// Configures the code generator to use the provided service generator.
    pub fn service_generator(&mut self, service_generator: Box<dyn ServiceGenerator>) -> &mut Self {
        self.service_generator = Some(service_generator);
        self
    }

    /// Configures the code generator to not use the `prost_types` crate for Protobuf well-known
    /// types, and instead generate Protobuf well-known types from their `.proto` definitions.
    pub fn compile_well_known_types(&mut self) -> &mut Self {
        self.prost_types = false;
        self
    }

    /// Configures the code generator to omit documentation comments on generated Protobuf types.
    ///
    /// # Example
    ///
    /// Occasionally `.proto` files contain code blocks which are not valid Rust. To avoid doctest
    /// failures, annotate the invalid code blocks with an [`ignore` or `no_run` attribute][1], or
    /// disable doctests for the crate with a [Cargo.toml entry][2]. If neither of these options
    /// are possible, then omit comments on generated code during doctest builds:
    ///
    /// ```rust,no_run
    /// # fn main() -> std::io::Result<()> {
    /// let mut config = prost_build::Config::new();
    /// config.disable_comments(&["."]);
    /// config.compile_protos(&["src/frontend.proto", "src/backend.proto"], &["src"])?;
    /// #     Ok(())
    /// # }
    /// ```
    ///
    /// As with other options which take a set of paths, comments can be disabled on a per-package
    /// or per-symbol basis.
    ///
    /// [1]: https://doc.rust-lang.org/rustdoc/documentation-tests.html#attributes
    /// [2]: https://doc.rust-lang.org/cargo/reference/cargo-targets.html#configuring-a-target
    pub fn disable_comments<I, S>(&mut self, paths: I) -> &mut Self
    where
        I: IntoIterator<Item = S>,
        S: AsRef<str>,
    {
        self.disable_comments.clear();
        for matcher in paths {
            self.disable_comments
                .insert(matcher.as_ref().to_string(), ());
        }
        self
    }

    /// Skips generating `impl Debug` for types
    pub fn skip_debug<I, S>(&mut self, paths: I) -> &mut Self
    where
        I: IntoIterator<Item = S>,
        S: AsRef<str>,
    {
        self.skip_debug.clear();
        for matcher in paths {
            self.skip_debug.insert(matcher.as_ref().to_string(), ());
        }
        self
    }

    /// Declare an externally provided Protobuf package or type.
    ///
    /// `extern_path` allows `prost` types in external crates to be referenced in generated code.
    ///
    /// When `prost` compiles a `.proto` which includes an import of another `.proto`, it will
    /// automatically recursively compile the imported file as well. `extern_path` can be used
    /// to instead substitute types from an external crate.
    ///
    /// # Example
    ///
    /// As an example, consider a crate, `uuid`, with a `prost`-generated `Uuid` type:
    ///
    /// ```proto
    /// // uuid.proto
    ///
    /// syntax = "proto3";
    /// package uuid;
    ///
    /// message Uuid {
    ///     string uuid_str = 1;
    /// }
    /// ```
    ///
    /// The `uuid` crate implements some traits for `Uuid`, and publicly exports it:
    ///
    /// ```rust,ignore
    /// // lib.rs in the uuid crate
    ///
    /// include!(concat!(env!("OUT_DIR"), "/uuid.rs"));
    ///
    /// pub trait DoSomething {
    ///     fn do_it(&self);
    /// }
    ///
    /// impl DoSomething for Uuid {
    ///     fn do_it(&self) {
    ///         println!("Done");
    ///     }
    /// }
    /// ```
    ///
    /// A separate crate, `my_application`, uses `prost` to generate message types which reference
    /// `Uuid`:
    ///
    /// ```proto
    /// // my_application.proto
    ///
    /// syntax = "proto3";
    /// package my_application;
    ///
    /// import "uuid.proto";
    ///
    /// message MyMessage {
    ///     uuid.Uuid message_id = 1;
    ///     string some_payload = 2;
    /// }
    /// ```
    ///
    /// Additionally, `my_application` depends on the trait impls provided by the `uuid` crate:
    ///
    /// ```rust,ignore
    /// // `main.rs` of `my_application`
    ///
    /// use uuid::{DoSomething, Uuid};
    ///
    /// include!(concat!(env!("OUT_DIR"), "/my_application.rs"));
    ///
    /// pub fn process_message(msg: MyMessage) {
    ///     if let Some(uuid) = msg.message_id {
    ///         uuid.do_it();
    ///     }
    /// }
    /// ```
    ///
    /// Without configuring `uuid` as an external path in `my_application`'s `build.rs`, `prost`
    /// would compile a completely separate version of the `Uuid` type, and `process_message` would
    /// fail to compile. However, if `my_application` configures `uuid` as an extern path with a
    /// call to `.extern_path(".uuid", "::uuid")`, `prost` will use the external type instead of
    /// compiling a new version of `Uuid`. Note that the configuration could also be specified as
    /// `.extern_path(".uuid.Uuid", "::uuid::Uuid")` if only the `Uuid` type were externally
    /// provided, and not the whole `uuid` package.
    ///
    /// # Usage
    ///
    /// `extern_path` takes a fully-qualified Protobuf path, and the corresponding Rust path that
    /// it will be substituted with in generated code. The Protobuf path can refer to a package or
    /// a type, and the Rust path should correspondingly refer to a Rust module or type.
    ///
    /// ```rust
    /// # let mut config = prost_build::Config::new();
    /// // Declare the `uuid` Protobuf package and all nested packages and types as externally
    /// // provided by the `uuid` crate.
    /// config.extern_path(".uuid", "::uuid");
    ///
    /// // Declare the `foo.bar.baz` Protobuf package and all nested packages and types as
    /// // externally provided by the `foo_bar_baz` crate.
    /// config.extern_path(".foo.bar.baz", "::foo_bar_baz");
    ///
    /// // Declare the `uuid.Uuid` Protobuf type (and all nested types) as externally provided
    /// // by the `uuid` crate's `Uuid` type.
    /// config.extern_path(".uuid.Uuid", "::uuid::Uuid");
    /// ```
    pub fn extern_path<P1, P2>(&mut self, proto_path: P1, rust_path: P2) -> &mut Self
    where
        P1: Into<String>,
        P2: Into<String>,
    {
        self.extern_paths
            .push((proto_path.into(), rust_path.into()));
        self
    }

    /// When set, the `FileDescriptorSet` generated by `protoc` is written to the provided
    /// filesystem path.
    ///
    /// This option can be used in conjunction with the [`include_bytes!`] macro and the types in
    /// the `prost-types` crate for implementing reflection capabilities, among other things.
    ///
    /// ## Example
    ///
    /// In `build.rs`:
    ///
    /// ```rust, no_run
    /// # use std::env;
    /// # use std::path::PathBuf;
    /// # let mut config = prost_build::Config::new();
    /// config.file_descriptor_set_path(
    ///     PathBuf::from(env::var("OUT_DIR").expect("OUT_DIR environment variable not set"))
    ///         .join("file_descriptor_set.bin"));
    /// ```
    ///
    /// In `lib.rs`:
    ///
    /// ```rust,ignore
    /// let file_descriptor_set_bytes = include_bytes!(concat!(env!("OUT_DIR"), "/file_descriptor_set.bin"));
    /// let file_descriptor_set = prost_types::FileDescriptorSet::decode(&file_descriptor_set_bytes[..]).unwrap();
    /// ```
    pub fn file_descriptor_set_path<P>(&mut self, path: P) -> &mut Self
    where
        P: Into<PathBuf>,
    {
        self.file_descriptor_set_path = Some(path.into());
        self
    }

    /// In combination with with `file_descriptor_set_path`, this can be used to provide a file
    /// descriptor set as an input file, rather than having prost-build generate the file by calling
    /// protoc.
    ///
    /// In `build.rs`:
    ///
    /// ```rust
    /// # let mut config = prost_build::Config::new();
    /// config.file_descriptor_set_path("path/from/build/system")
    ///     .skip_protoc_run()
    ///     .compile_protos(&["src/items.proto"], &["src/"]);
    /// ```
    ///
    pub fn skip_protoc_run(&mut self) -> &mut Self {
        self.skip_protoc_run = true;
        self
    }

    /// Configures the code generator to not strip the enum name from variant names.
    ///
    /// Protobuf enum definitions commonly include the enum name as a prefix of every variant name.
    /// This style is non-idiomatic in Rust, so by default `prost` strips the enum name prefix from
    /// variants which include it. Configuring this option prevents `prost` from stripping the
    /// prefix.
    pub fn retain_enum_prefix(&mut self) -> &mut Self {
        self.strip_enum_prefix = false;
        self
    }

    /// Configures the output directory where generated Rust files will be written.
    ///
    /// If unset, defaults to the `OUT_DIR` environment variable. `OUT_DIR` is set by Cargo when
    /// executing build scripts, so `out_dir` typically does not need to be configured.
    pub fn out_dir<P>(&mut self, path: P) -> &mut Self
    where
        P: Into<PathBuf>,
    {
        self.out_dir = Some(path.into());
        self
    }

    /// Configures what filename protobufs with no package definition are written to.
    /// The filename will be appended with the `.rs` extension.
    pub fn default_package_filename<S>(&mut self, filename: S) -> &mut Self
    where
        S: Into<String>,
    {
        self.default_package_filename = filename.into();
        self
    }

    /// Configures the path that's used for deriving `Message` for generated messages.
    /// This is mainly useful for generating crates that wish to re-export prost.
    /// Defaults to `::prost::Message` if not specified.
    pub fn prost_path<S>(&mut self, path: S) -> &mut Self
    where
        S: Into<String>,
    {
        self.prost_path = Some(path.into());
        self
    }

    /// Add an argument to the `protoc` protobuf compilation invocation.
    ///
    /// # Example `build.rs`
    ///
    /// ```rust,no_run
    /// # use std::io::Result;
    /// fn main() -> Result<()> {
    ///   let mut prost_build = prost_build::Config::new();
    ///   // Enable a protoc experimental feature.
    ///   prost_build.protoc_arg("--experimental_allow_proto3_optional");
    ///   prost_build.compile_protos(&["src/frontend.proto", "src/backend.proto"], &["src"])?;
    ///   Ok(())
    /// }
    /// ```
    pub fn protoc_arg<S>(&mut self, arg: S) -> &mut Self
    where
        S: AsRef<OsStr>,
    {
        self.protoc_args.push(arg.as_ref().to_owned());
        self
    }

    /// Configures the optional module filename for easy inclusion of all generated Rust files
    ///
    /// If set, generates a file (inside the `OUT_DIR` or `out_dir()` as appropriate) which contains
    /// a set of `pub mod XXX` statements combining to load all Rust files generated.  This can allow
    /// for a shortcut where multiple related proto files have been compiled together resulting in
    /// a semi-complex set of includes.
    ///
    /// Turning a need for:
    ///
    /// ```rust,no_run,ignore
    /// pub mod Foo {
    ///     pub mod Bar {
    ///         include!(concat!(env!("OUT_DIR"), "/foo.bar.rs"));
    ///     }
    ///     pub mod Baz {
    ///         include!(concat!(env!("OUT_DIR"), "/foo.baz.rs"));
    ///     }
    /// }
    /// ```
    ///
    /// Into the simpler:
    ///
    /// ```rust,no_run,ignore
    /// include!(concat!(env!("OUT_DIR"), "/_includes.rs"));
    /// ```
    pub fn include_file<P>(&mut self, path: P) -> &mut Self
    where
        P: Into<PathBuf>,
    {
        self.include_file = Some(path.into());
        self
    }

    /// Configures the code generator to format the output code via `prettyplease`.
    ///
    /// By default, this is enabled but if the `format` feature is not enabled this does
    /// nothing.
    pub fn format(&mut self, enabled: bool) -> &mut Self {
        self.fmt = enabled;
        self
    }

    pub fn add_type_mapping<M>(&mut self, to_match: M, custom_type: CustomType) -> &mut Self
    where
        M: ToString,
    {
        self.custom_type.insert(to_match.to_string(), custom_type);

        self
    }

    pub fn add_types_mapping<M>(&mut self, to_match: Vec<M>, custom_type: CustomType) -> &mut Self
    where
        M: ToString,
    {
        for to_match in to_match.into_iter() {
            self.add_type_mapping(to_match, custom_type);
        }

        self
    }

    pub fn strict_messages(&mut self) -> &mut Self {
        self.strict_messages = true;
        self
    }

    pub fn inline_enums(&mut self) -> &mut Self {
        self.inline_enums = true;
        self
    }

    /// Compile a [`FileDescriptorSet`] into Rust files during a Cargo build with
    /// additional code generator configuration options.
    ///
    /// This method is like `compile_protos` function except it does not invoke `protoc`
    /// and instead requires the user to supply a [`FileDescriptorSet`].
    ///
    /// # Example `build.rs`
    ///
    /// ```rust,no_run
    /// # use prost_types::FileDescriptorSet;
    /// # fn fds() -> FileDescriptorSet { todo!() }
    /// fn main() -> std::io::Result<()> {
    ///   let file_descriptor_set = fds();
    ///
    ///   prost_build::Config::new()
    ///     .compile_fds(file_descriptor_set)
    /// }
    /// ```
    pub fn compile_fds(&mut self, fds: FileDescriptorSet) -> Result<()> {
        let mut target_is_env = false;
        let target: PathBuf = self.out_dir.clone().map(Ok).unwrap_or_else(|| {
            env::var_os("OUT_DIR")
                .ok_or_else(|| {
                    Error::new(ErrorKind::Other, "OUT_DIR environment variable is not set")
                })
                .map(|val| {
                    target_is_env = true;
                    Into::into(val)
                })
        })?;

        let requests = fds
            .file
            .into_iter()
            .map(|descriptor| {
                (
                    Module::from_protobuf_package_name(descriptor.package()),
                    descriptor,
                )
            })
            .collect::<Vec<_>>();

        let file_names = requests
            .iter()
            .map(|req| {
                (
                    req.0.clone(),
                    req.0.to_file_name_or(&self.default_package_filename),
                )
            })
            .collect::<HashMap<Module, String>>();

        let modules = self.generate(requests)?;
        for (module, content) in &modules {
            let file_name = file_names
                .get(module)
                .expect("every module should have a filename");
            let output_path = target.join(file_name);

            let previous_content = fs::read(&output_path);

            if previous_content
                .map(|previous_content| previous_content == content.as_bytes())
                .unwrap_or(false)
            {
                trace!("unchanged: {:?}", file_name);
            } else {
                trace!("writing: {:?}", file_name);
                let mut file = std::fs::File::create(output_path)?;

                for i in &self.start_file_with {
                    writeln!(file, "{}", i)?;
                }

                writeln!(file, "{}", content)?;
            }
        }

        if let Some(ref include_file) = self.include_file {
            trace!("Writing include file: {:?}", target.join(include_file));
            let mut file = fs::File::create(target.join(include_file))?;
            self.write_includes(
                modules.keys().collect(),
                &mut file,
                0,
                if target_is_env { None } else { Some(&target) },
            )?;
            file.flush()?;
        }

        Ok(())
    }

    /// Compile `.proto` files into Rust files during a Cargo build with additional code generator
    /// configuration options.
    ///
    /// This method is like the `prost_build::compile_protos` function, with the added ability to
    /// specify non-default code generation options. See that function for more information about
    /// the arguments and generated outputs.
    ///
    /// The `protos` and `includes` arguments are ignored if `skip_protoc_run` is specified.
    ///
    /// # Example `build.rs`
    ///
    /// ```rust,no_run
    /// # use std::io::Result;
    /// fn main() -> Result<()> {
    ///   let mut prost_build = prost_build::Config::new();
    ///   prost_build.btree_map(&["."]);
    ///   prost_build.compile_protos(&["src/frontend.proto", "src/backend.proto"], &["src"])?;
    ///   Ok(())
    /// }
    /// ```
    pub fn compile_protos(
        &mut self,
        protos: &[impl AsRef<Path>],
        includes: &[impl AsRef<Path>],
    ) -> Result<()> {
        // TODO: This should probably emit 'rerun-if-changed=PATH' directives for cargo, however
        // according to [1] if any are output then those paths replace the default crate root,
        // which is undesirable. Figure out how to do it in an additive way; perhaps gcc-rs has
        // this figured out.
        // [1]: http://doc.crates.io/build-script.html#outputs-of-the-build-script

        let tmp;
        let file_descriptor_set_path = if let Some(path) = &self.file_descriptor_set_path {
            path.clone()
        } else {
            if self.skip_protoc_run {
                return Err(Error::new(
                    ErrorKind::Other,
                    "file_descriptor_set_path is required with skip_protoc_run",
                ));
            }
            tmp = tempfile::Builder::new().prefix("prost-build").tempdir()?;
            tmp.path().join("prost-descriptor-set")
        };

        if !self.skip_protoc_run {
            let protoc = protoc_from_env();

            let mut cmd = Command::new(protoc.clone());
            cmd.arg("--include_imports")
                .arg("--include_source_info")
                .arg("-o")
                .arg(&file_descriptor_set_path);

            for include in includes {
                if include.as_ref().exists() {
                    cmd.arg("-I").arg(include.as_ref());
                } else {
                    debug!(
                        "ignoring {} since it does not exist.",
                        include.as_ref().display()
                    )
                }
            }

            // Set the protoc include after the user includes in case the user wants to
            // override one of the built-in .protos.
            if let Some(protoc_include) = protoc_include_from_env() {
                cmd.arg("-I").arg(protoc_include);
            }

            for arg in &self.protoc_args {
                cmd.arg(arg);
            }

            for proto in protos {
                cmd.arg(proto.as_ref());
            }

            debug!("Running: {:?}", cmd);

            let output = cmd.output().map_err(|error| {
                Error::new(
                    error.kind(),
                    format!("failed to invoke protoc (hint: https://docs.rs/prost-build/#sourcing-protoc): (path: {:?}): {}", &protoc, error),
                )
            })?;

            if !output.status.success() {
                return Err(Error::new(
                    ErrorKind::Other,
                    format!("protoc failed: {}", String::from_utf8_lossy(&output.stderr)),
                ));
            }
        }

        let buf = fs::read(&file_descriptor_set_path).map_err(|e| {
            Error::new(
                e.kind(),
                format!(
                    "unable to open file_descriptor_set_path: {:?}, OS: {}",
                    &file_descriptor_set_path, e
                ),
            )
        })?;
        let file_descriptor_set = FileDescriptorSet::decode(&*buf).map_err(|error| {
            Error::new(
                ErrorKind::InvalidInput,
                format!("invalid FileDescriptorSet: {}", error),
            )
        })?;

        self.compile_fds(file_descriptor_set)
    }

    fn write_includes(
        &self,
        mut entries: Vec<&Module>,
        outfile: &mut fs::File,
        depth: usize,
        basepath: Option<&PathBuf>,
    ) -> Result<usize> {
        let mut written = 0;
        entries.sort();

        while !entries.is_empty() {
            let modident = entries[0].part(depth);
            let matching: Vec<&Module> = entries
                .iter()
                .filter(|&v| v.part(depth) == modident)
                .copied()
                .collect();
            {
                // Will NLL sort this mess out?
                let _temp = entries
                    .drain(..)
                    .filter(|&v| v.part(depth) != modident)
                    .collect();
                entries = _temp;
            }
            self.write_line(outfile, depth, &format!("pub mod {} {{", modident))?;
            let subwritten = self.write_includes(
                matching
                    .iter()
                    .filter(|v| v.len() > depth + 1)
                    .copied()
                    .collect(),
                outfile,
                depth + 1,
                basepath,
            )?;
            written += subwritten;
            if subwritten != matching.len() {
                let modname = matching[0].to_partial_file_name(..=depth);
                if basepath.is_some() {
                    self.write_line(
                        outfile,
                        depth + 1,
                        &format!("include!(\"{}.rs\");", modname),
                    )?;
                } else {
                    self.write_line(
                        outfile,
                        depth + 1,
                        &format!("include!(concat!(env!(\"OUT_DIR\"), \"/{}.rs\"));", modname),
                    )?;
                }
                written += 1;
            }

            self.write_line(outfile, depth, "}")?;
        }
        Ok(written)
    }

    fn write_line(&self, outfile: &mut fs::File, depth: usize, line: &str) -> Result<()> {
        outfile.write_all(format!("{}{}\n", ("    ").to_owned().repeat(depth), line).as_bytes())
    }

    /// Processes a set of modules and file descriptors, returning a map of modules to generated
    /// code contents.
    ///
    /// This is generally used when control over the output should not be managed by Prost,
    /// such as in a flow for a `protoc` code generating plugin. When compiling as part of a
    /// `build.rs` file, instead use [`compile_protos()`].
    pub fn generate(
        &mut self,
        requests: Vec<(Module, FileDescriptorProto)>,
    ) -> Result<HashMap<Module, String>> {
        let mut modules = HashMap::new();
        let mut packages = HashMap::new();

        let message_graph = MessageGraph::new(requests.iter().map(|x| &x.1))
            .map_err(|error| Error::new(ErrorKind::InvalidInput, error))?;
        let extern_paths = ExternPaths::new(&self.extern_paths, self.prost_types)
            .map_err(|error| Error::new(ErrorKind::InvalidInput, error))?;

        for (request_module, request_fd) in requests {
            // Only record packages that have services
            if !request_fd.service.is_empty() {
                packages.insert(request_module.clone(), request_fd.package().to_string());
            }
            let buf = modules
                .entry(request_module.clone())
                .or_insert_with(String::new);
            CodeGenerator::generate(self, &message_graph, &extern_paths, request_fd, buf);
            if buf.is_empty() {
                // Did not generate any code, remove from list to avoid inclusion in include file or output file list
                modules.remove(&request_module);
            }
        }

        if let Some(ref mut service_generator) = self.service_generator {
            for (module, package) in packages {
                let buf = modules.get_mut(&module).unwrap();
                service_generator.finalize_package(&package, buf);
            }
        }

        if self.fmt {
            self.fmt_modules(&mut modules);
        }

        Ok(modules)
    }

    #[cfg(feature = "format")]
    fn fmt_modules(&mut self, modules: &mut HashMap<Module, String>) {
        for buf in modules.values_mut() {
            let file = syn::parse_file(buf).unwrap();
            let formatted = prettyplease::unparse(&file);
            *buf = formatted;
        }
    }

    #[cfg(not(feature = "format"))]
    fn fmt_modules(&mut self, _: &mut HashMap<Module, String>) {}
}

impl default::Default for Config {
    fn default() -> Config {
        Config {
            start_file_with: vec![],
            file_descriptor_set_path: None,
            service_generator: None,
            map_type: PathMap::default(),
            bytes_type: PathMap::default(),
            type_attributes: PathMap::default(),
            message_attributes: PathMap::default(),
            enum_attributes: PathMap::default(),
            field_attributes: PathMap::default(),
            boxed: PathMap::default(),
            prost_types: true,
            strip_enum_prefix: true,
            out_dir: None,
            extern_paths: Vec::new(),
            default_package_filename: "_".to_string(),
            protoc_args: Vec::new(),
            disable_comments: PathMap::default(),
<<<<<<< HEAD
            custom_type: PathMap::default(),
            strict_messages: false,
            inline_enums: false,
=======
            skip_debug: PathMap::default(),
>>>>>>> b258dc82
            skip_protoc_run: false,
            include_file: None,
            prost_path: None,
            fmt: true,
        }
    }
}

impl fmt::Debug for Config {
    fn fmt(&self, fmt: &mut fmt::Formatter<'_>) -> fmt::Result {
        fmt.debug_struct("Config")
            .field("file_descriptor_set_path", &self.file_descriptor_set_path)
            .field("service_generator", &self.service_generator.is_some())
            .field("map_type", &self.map_type)
            .field("bytes_type", &self.bytes_type)
            .field("type_attributes", &self.type_attributes)
            .field("field_attributes", &self.field_attributes)
            .field("prost_types", &self.prost_types)
            .field("strip_enum_prefix", &self.strip_enum_prefix)
            .field("out_dir", &self.out_dir)
            .field("extern_paths", &self.extern_paths)
            .field("default_package_filename", &self.default_package_filename)
            .field("protoc_args", &self.protoc_args)
            .field("disable_comments", &self.disable_comments)
            .field("skip_debug", &self.skip_debug)
            .field("prost_path", &self.prost_path)
            .finish()
    }
}

/// A Rust module path for a Protobuf package.
#[derive(Clone, Debug, PartialEq, Eq, Hash, PartialOrd, Ord)]
pub struct Module {
    components: Vec<String>,
}

impl Module {
    /// Construct a module path from an iterator of parts.
    pub fn from_parts<I>(parts: I) -> Self
    where
        I: IntoIterator,
        I::Item: Into<String>,
    {
        Self {
            components: parts.into_iter().map(|s| s.into()).collect(),
        }
    }

    /// Construct a module path from a Protobuf package name.
    ///
    /// Constituent parts are automatically converted to snake case in order to follow
    /// Rust module naming conventions.
    pub fn from_protobuf_package_name(name: &str) -> Self {
        Self {
            components: name
                .split('.')
                .filter(|s| !s.is_empty())
                .map(to_snake)
                .collect(),
        }
    }

    /// An iterator over the parts of the path.
    pub fn parts(&self) -> impl Iterator<Item = &str> {
        self.components.iter().map(|s| s.as_str())
    }

    /// Format the module path into a filename for generated Rust code.
    ///
    /// If the module path is empty, `default` is used to provide the root of the filename.
    pub fn to_file_name_or(&self, default: &str) -> String {
        let mut root = if self.components.is_empty() {
            default.to_owned()
        } else {
            self.components.join(".")
        };

        root.push_str(".rs");

        root
    }

    /// The number of parts in the module's path.
    pub fn len(&self) -> usize {
        self.components.len()
    }

    /// Whether the module's path contains any components.
    pub fn is_empty(&self) -> bool {
        self.components.is_empty()
    }

    fn to_partial_file_name(&self, range: RangeToInclusive<usize>) -> String {
        self.components[range].join(".")
    }

    fn part(&self, idx: usize) -> &str {
        self.components[idx].as_str()
    }
}

impl fmt::Display for Module {
    fn fmt(&self, f: &mut fmt::Formatter) -> fmt::Result {
        let mut parts = self.parts();
        if let Some(first) = parts.next() {
            f.write_str(first)?;
        }
        for part in parts {
            f.write_str("::")?;
            f.write_str(part)?;
        }
        Ok(())
    }
}

/// Compile `.proto` files into Rust files during a Cargo build.
///
/// The generated `.rs` files are written to the Cargo `OUT_DIR` directory, suitable for use with
/// the [include!][1] macro. See the [Cargo `build.rs` code generation][2] example for more info.
///
/// This function should be called in a project's `build.rs`.
///
/// # Arguments
///
/// **`protos`** - Paths to `.proto` files to compile. Any transitively [imported][3] `.proto`
/// files are automatically be included.
///
/// **`includes`** - Paths to directories in which to search for imports. Directories are searched
/// in order. The `.proto` files passed in **`protos`** must be found in one of the provided
/// include directories.
///
/// # Errors
///
/// This function can fail for a number of reasons:
///
///   - Failure to locate or download `protoc`.
///   - Failure to parse the `.proto`s.
///   - Failure to locate an imported `.proto`.
///   - Failure to compile a `.proto` without a [package specifier][4].
///
/// It's expected that this function call be `unwrap`ed in a `build.rs`; there is typically no
/// reason to gracefully recover from errors during a build.
///
/// # Example `build.rs`
///
/// ```rust,no_run
/// # use std::io::Result;
/// fn main() -> Result<()> {
///   prost_build::compile_protos(&["src/frontend.proto", "src/backend.proto"], &["src"])?;
///   Ok(())
/// }
/// ```
///
/// [1]: https://doc.rust-lang.org/std/macro.include.html
/// [2]: http://doc.crates.io/build-script.html#case-study-code-generation
/// [3]: https://developers.google.com/protocol-buffers/docs/proto3#importing-definitions
/// [4]: https://developers.google.com/protocol-buffers/docs/proto#packages
pub fn compile_protos(protos: &[impl AsRef<Path>], includes: &[impl AsRef<Path>]) -> Result<()> {
    Config::new().compile_protos(protos, includes)
}

/// Compile a [`FileDescriptorSet`] into Rust files during a Cargo build.
///
/// The generated `.rs` files are written to the Cargo `OUT_DIR` directory, suitable for use with
/// the [include!][1] macro. See the [Cargo `build.rs` code generation][2] example for more info.
///
/// This function should be called in a project's `build.rs`.
///
/// This function can be combined with a crate like [`protox`] which outputs a
/// [`FileDescriptorSet`] and is a pure Rust implementation of `protoc`.
///
/// [`protox`]: https://github.com/andrewhickman/protox
///
/// # Example
/// ```rust,no_run
/// # use prost_types::FileDescriptorSet;
/// # fn fds() -> FileDescriptorSet { todo!() }
/// fn main() -> std::io::Result<()> {
///   let file_descriptor_set = fds();
///
///   prost_build::compile_fds(file_descriptor_set)
/// }
/// ```
pub fn compile_fds(fds: FileDescriptorSet) -> Result<()> {
    Config::new().compile_fds(fds)
}

/// Returns the path to the `protoc` binary.
pub fn protoc_from_env() -> PathBuf {
    let os_specific_hint = if cfg!(target_os = "macos") {
        "You could try running `brew install protobuf` or downloading it from https://github.com/protocolbuffers/protobuf/releases"
    } else if cfg!(target_os = "linux") {
        "If you're on debian, try `apt-get install protobuf-compiler` or download it from https://github.com/protocolbuffers/protobuf/releases"
    } else {
        "You can download it from https://github.com/protocolbuffers/protobuf/releases or from your package manager."
    };
    let error_msg =
        "Could not find `protoc` installation and this build crate cannot proceed without
    this knowledge. If `protoc` is installed and this crate had trouble finding
    it, you can set the `PROTOC` environment variable with the specific path to your
    installed `protoc` binary.";
    let msg = format!(
        "{}{}

For more information: https://docs.rs/prost-build/#sourcing-protoc
",
        error_msg, os_specific_hint
    );

    env::var_os("PROTOC")
        .map(PathBuf::from)
        .or_else(|| which::which("protoc").ok())
        .expect(&msg)
}

/// Returns the path to the Protobuf include directory.
pub fn protoc_include_from_env() -> Option<PathBuf> {
    let protoc_include: PathBuf = env::var_os("PROTOC_INCLUDE")?.into();

    if !protoc_include.exists() {
        panic!(
            "PROTOC_INCLUDE environment variable points to non-existent directory ({:?})",
            protoc_include
        );
    }
    if !protoc_include.is_dir() {
        panic!(
            "PROTOC_INCLUDE environment variable points to a non-directory file ({:?})",
            protoc_include
        );
    }

    Some(protoc_include)
}

#[cfg(test)]
mod tests {
    use std::cell::RefCell;
    use std::fs::File;
    use std::io::Read;
    use std::path::Path;
    use std::rc::Rc;

    use super::*;

    /// An example service generator that generates a trait with methods corresponding to the
    /// service methods.
    struct ServiceTraitGenerator;

    impl ServiceGenerator for ServiceTraitGenerator {
        fn generate(&mut self, service: Service, buf: &mut String) {
            // Generate a trait for the service.
            service.comments.append_with_indent(0, buf);
            buf.push_str(&format!("trait {} {{\n", &service.name));

            // Generate the service methods.
            for method in service.methods {
                method.comments.append_with_indent(1, buf);
                buf.push_str(&format!(
                    "    fn {}(_: {}) -> {};\n",
                    method.name, method.input_type, method.output_type
                ));
            }

            // Close out the trait.
            buf.push_str("}\n");
        }
        fn finalize(&mut self, buf: &mut String) {
            // Needs to be present only once, no matter how many services there are
            buf.push_str("pub mod utils { }\n");
        }
    }

    /// Implements `ServiceGenerator` and provides some state for assertions.
    struct MockServiceGenerator {
        state: Rc<RefCell<MockState>>,
    }

    /// Holds state for `MockServiceGenerator`
    #[derive(Default)]
    struct MockState {
        service_names: Vec<String>,
        package_names: Vec<String>,
        finalized: u32,
    }

    impl MockServiceGenerator {
        fn new(state: Rc<RefCell<MockState>>) -> Self {
            Self { state }
        }
    }

    impl ServiceGenerator for MockServiceGenerator {
        fn generate(&mut self, service: Service, _buf: &mut String) {
            let mut state = self.state.borrow_mut();
            state.service_names.push(service.name);
        }

        fn finalize(&mut self, _buf: &mut String) {
            let mut state = self.state.borrow_mut();
            state.finalized += 1;
        }

        fn finalize_package(&mut self, package: &str, _buf: &mut String) {
            let mut state = self.state.borrow_mut();
            state.package_names.push(package.to_string());
        }
    }

    #[test]
    fn smoke_test() {
        let _ = env_logger::try_init();
        Config::new()
            .service_generator(Box::new(ServiceTraitGenerator))
            .out_dir(std::env::temp_dir())
            .compile_protos(&["src/fixtures/smoke_test/smoke_test.proto"], &["src"])
            .unwrap();
    }

    #[test]
    fn finalize_package() {
        let _ = env_logger::try_init();

        let state = Rc::new(RefCell::new(MockState::default()));
        let gen = MockServiceGenerator::new(Rc::clone(&state));

        Config::new()
            .service_generator(Box::new(gen))
            .include_file("_protos.rs")
            .out_dir(std::env::temp_dir())
            .compile_protos(
                &[
                    "src/fixtures/helloworld/hello.proto",
                    "src/fixtures/helloworld/goodbye.proto",
                ],
                &["src/fixtures/helloworld"],
            )
            .unwrap();

        let state = state.borrow();
        assert_eq!(&state.service_names, &["Greeting", "Farewell"]);
        assert_eq!(&state.package_names, &["helloworld"]);
        assert_eq!(state.finalized, 3);
    }

    #[test]
    fn test_generate_message_attributes() {
        let _ = env_logger::try_init();

        let out_dir = std::env::temp_dir();

        Config::new()
            .out_dir(out_dir.clone())
            .message_attribute(".", "#[derive(derive_builder::Builder)]")
            .enum_attribute(".", "#[some_enum_attr(u8)]")
            .compile_protos(
                &["src/fixtures/helloworld/hello.proto"],
                &["src/fixtures/helloworld"],
            )
            .unwrap();

        let out_file = out_dir
            .join("helloworld.rs")
            .as_path()
            .display()
            .to_string();
        #[cfg(feature = "format")]
        let expected_content =
            read_all_content("src/fixtures/helloworld/_expected_helloworld_formatted.rs")
                .replace("\r\n", "\n");
        #[cfg(not(feature = "format"))]
        let expected_content = read_all_content("src/fixtures/helloworld/_expected_helloworld.rs")
            .replace("\r\n", "\n");
        let content = read_all_content(&out_file).replace("\r\n", "\n");
        assert_eq!(
            expected_content, content,
            "Unexpected content: \n{}",
            content
        );
    }

    #[test]
    fn test_generate_no_empty_outputs() {
        let _ = env_logger::try_init();
        let state = Rc::new(RefCell::new(MockState::default()));
        let gen = MockServiceGenerator::new(Rc::clone(&state));
        let include_file = "_include.rs";
        let out_dir = std::env::temp_dir()
            .as_path()
            .join("test_generate_no_empty_outputs");
        let previously_empty_proto_path = out_dir.as_path().join(Path::new("google.protobuf.rs"));
        // For reproducibility, ensure we start with the out directory created and empty
        let _ = fs::remove_dir_all(&out_dir);
        let _ = fs::create_dir(&out_dir);

        Config::new()
            .service_generator(Box::new(gen))
            .include_file(include_file)
            .out_dir(&out_dir)
            .compile_protos(
                &["src/fixtures/imports_empty/imports_empty.proto"],
                &["src/fixtures/imports_empty"],
            )
            .unwrap();

        // Prior to PR introducing this test, the generated include file would have the file
        // google.protobuf.rs which was an empty file. Now that file should only exist if it has content
        if let Ok(mut f) = File::open(&previously_empty_proto_path) {
            // Since this file was generated, it should not be empty.
            let mut contents = String::new();
            f.read_to_string(&mut contents).unwrap();
            assert!(!contents.is_empty());
        } else {
            // The file wasn't generated so the result include file should not reference it
            let expected = read_all_content("src/fixtures/imports_empty/_expected_include.rs");
            let actual = read_all_content(
                out_dir
                    .as_path()
                    .join(Path::new(include_file))
                    .display()
                    .to_string()
                    .as_str(),
            );
            // Normalizes windows and Linux-style EOL
            let expected = expected.replace("\r\n", "\n");
            let actual = actual.replace("\r\n", "\n");
            assert_eq!(expected, actual);
        }
    }

    #[test]
    fn test_generate_field_attributes() {
        let _ = env_logger::try_init();

        let out_dir = std::env::temp_dir();

        Config::new()
            .out_dir(out_dir.clone())
            .boxed("Container.data.foo")
            .boxed("Bar.qux")
            .compile_protos(
                &["src/fixtures/field_attributes/field_attributes.proto"],
                &["src/fixtures/field_attributes"],
            )
            .unwrap();

        let out_file = out_dir
            .join("field_attributes.rs")
            .as_path()
            .display()
            .to_string();

        let content = read_all_content(&out_file).replace("\r\n", "\n");

        #[cfg(feature = "format")]
        let expected_content = read_all_content(
            "src/fixtures/field_attributes/_expected_field_attributes_formatted.rs",
        )
        .replace("\r\n", "\n");
        #[cfg(not(feature = "format"))]
        let expected_content =
            read_all_content("src/fixtures/field_attributes/_expected_field_attributes.rs")
                .replace("\r\n", "\n");

        assert_eq!(
            expected_content, content,
            "Unexpected content: \n{}",
            content
        );
    }

    #[test]
    fn deterministic_include_file() {
        let _ = env_logger::try_init();

        for _ in 1..10 {
            let state = Rc::new(RefCell::new(MockState::default()));
            let gen = MockServiceGenerator::new(Rc::clone(&state));
            let include_file = "_include.rs";
            let tmp_dir = std::env::temp_dir();

            Config::new()
                .service_generator(Box::new(gen))
                .include_file(include_file)
                .out_dir(std::env::temp_dir())
                .compile_protos(
                    &[
                        "src/fixtures/alphabet/a.proto",
                        "src/fixtures/alphabet/b.proto",
                        "src/fixtures/alphabet/c.proto",
                        "src/fixtures/alphabet/d.proto",
                        "src/fixtures/alphabet/e.proto",
                        "src/fixtures/alphabet/f.proto",
                    ],
                    &["src/fixtures/alphabet"],
                )
                .unwrap();

            let expected = read_all_content("src/fixtures/alphabet/_expected_include.rs");
            let actual = read_all_content(
                tmp_dir
                    .as_path()
                    .join(Path::new(include_file))
                    .display()
                    .to_string()
                    .as_str(),
            );
            // Normalizes windows and Linux-style EOL
            let expected = expected.replace("\r\n", "\n");
            let actual = actual.replace("\r\n", "\n");

            assert_eq!(expected, actual);
        }
    }

    fn read_all_content(filepath: &str) -> String {
        let mut f = File::open(filepath).unwrap();
        let mut content = String::new();
        f.read_to_string(&mut content).unwrap();
        content
    }
}<|MERGE_RESOLUTION|>--- conflicted
+++ resolved
@@ -261,13 +261,10 @@
     default_package_filename: String,
     protoc_args: Vec<OsString>,
     disable_comments: PathMap<()>,
-<<<<<<< HEAD
     custom_type: PathMap<CustomType>,
     strict_messages: bool,
     inline_enums: bool,
-=======
     skip_debug: PathMap<()>,
->>>>>>> b258dc82
     skip_protoc_run: bool,
     include_file: Option<PathBuf>,
     prost_path: Option<String>,
@@ -1326,13 +1323,10 @@
             default_package_filename: "_".to_string(),
             protoc_args: Vec::new(),
             disable_comments: PathMap::default(),
-<<<<<<< HEAD
             custom_type: PathMap::default(),
             strict_messages: false,
             inline_enums: false,
-=======
             skip_debug: PathMap::default(),
->>>>>>> b258dc82
             skip_protoc_run: false,
             include_file: None,
             prost_path: None,
