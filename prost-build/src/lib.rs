#![doc(html_root_url = "https://docs.rs/prost-build/0.12.2")]
#![allow(clippy::option_as_ref_deref, clippy::format_push_string)]

//! `prost-build` compiles `.proto` files into Rust.
//!
//! `prost-build` is designed to be used for build-time code generation as part of a Cargo
//! build-script.
//!
//! ## Example
//!
//! Let's create a small crate, `snazzy`, that defines a collection of
//! snazzy new items in a protobuf file.
//!
//! ```bash
//! $ cargo new snazzy && cd snazzy
//! ```
//!
//! First, add `prost-build`, `prost` and its public dependencies to `Cargo.toml`
//! (see [crates.io](https://crates.io/crates/prost) for the current versions):
//!
//! ```toml
//! [dependencies]
//! bytes = <bytes-version>
//! prost = <prost-version>
//!
//! [build-dependencies]
//! prost-build = { version = <prost-version> }
//! ```
//!
//! Next, add `src/items.proto` to the project:
//!
//! ```proto
//! syntax = "proto3";
//!
//! package snazzy.items;
//!
//! // A snazzy new shirt!
//! message Shirt {
//!     enum Size {
//!         SMALL = 0;
//!         MEDIUM = 1;
//!         LARGE = 2;
//!     }
//!
//!     string color = 1;
//!     Size size = 2;
//! }
//! ```
//!
//! To generate Rust code from `items.proto`, we use `prost-build` in the crate's
//! `build.rs` build-script:
//!
//! ```rust,no_run
//! use std::io::Result;
//! fn main() -> Result<()> {
//!     prost_build::compile_protos(&["src/items.proto"], &["src/"])?;
//!     Ok(())
//! }
//! ```
//!
//! And finally, in `lib.rs`, include the generated code:
//!
//! ```rust,ignore
//! // Include the `items` module, which is generated from items.proto.
//! // It is important to maintain the same structure as in the proto.
//! pub mod snazzy {
//!     pub mod items {
//!         include!(concat!(env!("OUT_DIR"), "/snazzy.items.rs"));
//!     }
//! }
//!
//! use snazzy::items;
//!
//! pub fn create_large_shirt(color: String) -> items::Shirt {
//!     let mut shirt = items::Shirt::default();
//!     shirt.color = color;
//!     shirt.set_size(items::shirt::Size::Large);
//!     shirt
//! }
//! ```
//!
//! That's it! Run `cargo doc` to see documentation for the generated code. The full
//! example project can be found on [GitHub](https://github.com/danburkert/snazzy).
//!
//! ## Feature Flags
//! - `format`: Format the generated output. This feature is enabled by default.
//! - `cleanup-markdown`: Clean up Markdown in protobuf docs. Enable this to clean up protobuf files from third parties.
//!
//! ### Cleaning up Markdown in code docs
//!
//! If you are using protobuf files from third parties, where the author of the protobuf
//! is not treating comments as Markdown, or is, but has codeblocks in their docs,
//! then you may need to clean up the documentation in order that `cargo test --doc`
//! will not fail spuriously, and that `cargo doc` doesn't attempt to render the
//! codeblocks as Rust code.
//!
//! To do this, in your `Cargo.toml`, add `features = ["cleanup-markdown"]` to the inclusion
//! of the `prost-build` crate and when your code is generated, the code docs will automatically
//! be cleaned up a bit.
//!
//! ## Sourcing `protoc`
//!
//! `prost-build` depends on the Protocol Buffers compiler, `protoc`, to parse `.proto` files into
//! a representation that can be transformed into Rust. If set, `prost-build` uses the `PROTOC`
//! for locating `protoc`. For example, on a macOS system where Protobuf is installed
//! with Homebrew, set the environment variables to:
//!
//! ```bash
//! PROTOC=/usr/local/bin/protoc
//! ```
//!
//! and in a typical Linux installation:
//!
//! ```bash
//! PROTOC=/usr/bin/protoc
//! ```
//!
//! If no `PROTOC` environment variable is set then `prost-build` will search the
//! current path for `protoc` or `protoc.exe`. If `prost-build` can not find `protoc`
//! via these methods the `compile_protos` method will fail.
//!
//! ### Compiling `protoc` from source
//!
//! To compile `protoc` from source you can use the `protobuf-src` crate and
//! set the correct environment variables.
//! ```no_run,ignore, rust
//! std::env::set_var("PROTOC", protobuf_src::protoc());
//!
//! // Now compile your proto files via prost-build
//! ```
//!
//! [`protobuf-src`]: https://docs.rs/protobuf-src

use std::io::Result;
use std::path::Path;

use prost_types::FileDescriptorSet;

mod ast;
pub use crate::ast::{Comments, Method, Service};

mod collections;
pub(crate) use collections::{BytesType, MapType};

mod code_generator;
mod extern_paths;
mod ident;
mod message_graph;
mod path;

mod config;
pub use config::Config;

mod module;
pub use module::Module;

/// A service generator takes a service descriptor and generates Rust code.
///
/// `ServiceGenerator` can be used to generate application-specific interfaces
/// or implementations for Protobuf service definitions.
///
/// Service generators are registered with a code generator using the
/// `Config::service_generator` method.
///
/// A viable scenario is that an RPC framework provides a service generator. It generates a trait
/// describing methods of the service and some glue code to call the methods of the trait, defining
/// details like how errors are handled or if it is asynchronous. Then the user provides an
/// implementation of the generated trait in the application code and plugs it into the framework.
///
/// Such framework isn't part of Prost at present.
pub trait ServiceGenerator {
    /// Generates a Rust interface or implementation for a service, writing the
    /// result to `buf`.
    fn generate(&mut self, service: Service, buf: &mut String);

    /// Finalizes the generation process.
    ///
    /// In case there's something that needs to be output at the end of the generation process, it
    /// goes here. Similar to [`generate`](#method.generate), the output should be appended to
    /// `buf`.
    ///
    /// An example can be a module or other thing that needs to appear just once, not for each
    /// service generated.
    ///
    /// This still can be called multiple times in a lifetime of the service generator, because it
    /// is called once per `.proto` file.
    ///
    /// The default implementation is empty and does nothing.
    fn finalize(&mut self, _buf: &mut String) {}

    /// Finalizes the generation process for an entire protobuf package.
    ///
    /// This differs from [`finalize`](#method.finalize) by where (and how often) it is called
    /// during the service generator life cycle. This method is called once per protobuf package,
    /// making it ideal for grouping services within a single package spread across multiple
    /// `.proto` files.
    ///
    /// The default implementation is empty and does nothing.
    fn finalize_package(&mut self, _package: &str, _buf: &mut String) {}
}

<<<<<<< HEAD
/// The map collection type to output for Protobuf `map` fields.
#[non_exhaustive]
#[derive(Default, Clone, Copy, Debug, PartialEq)]
enum MapType {
    /// The [`std::collections::HashMap`] type.
    #[default]
    HashMap,
    /// The [`std::collections::BTreeMap`] type.
    BTreeMap,
}

/// The bytes collection type to output for Protobuf `bytes` fields.
#[non_exhaustive]
#[derive(Default, Clone, Copy, Debug, PartialEq)]
enum BytesType {
    /// The [`alloc::collections::Vec::<u8>`] type.
    #[default]
    Vec,
    /// The [`bytes::Bytes`] type.
    Bytes,
}

/// Configuration options for Protobuf code generation.
///
/// This configuration builder can be used to set non-default code generation options.
pub struct Config {
    file_descriptor_set_path: Option<PathBuf>,
    service_generator: Option<Box<dyn ServiceGenerator>>,
    map_type: PathMap<MapType>,
    bytes_type: PathMap<BytesType>,
    type_attributes: PathMap<String>,
    message_attributes: PathMap<String>,
    enum_attributes: PathMap<String>,
    field_attributes: PathMap<String>,
    boxed: PathMap<()>,
    prost_types: bool,
    strip_enum_prefix: bool,
    out_dir: Option<PathBuf>,
    extern_paths: Vec<(String, String)>,
    default_package_filename: String,
    enable_type_names: bool,
    type_name_domains: PathMap<String>,
    protoc_args: Vec<OsString>,
    disable_comments: PathMap<()>,
    skip_debug: PathMap<()>,
    skip_protoc_run: bool,
    include_file: Option<PathBuf>,
    prost_path: Option<String>,
    fmt: bool,
}

impl Config {
    /// Creates a new code generator configuration with default options.
    pub fn new() -> Config {
        Config::default()
    }

    /// Configure the code generator to generate Rust [`BTreeMap`][1] fields for Protobuf
    /// [`map`][2] type fields.
    ///
    /// # Arguments
    ///
    /// **`paths`** - paths to specific fields, messages, or packages which should use a Rust
    /// `BTreeMap` for Protobuf `map` fields. Paths are specified in terms of the Protobuf type
    /// name (not the generated Rust type name). Paths with a leading `.` are treated as fully
    /// qualified names. Paths without a leading `.` are treated as relative, and are suffix
    /// matched on the fully qualified field name. If a Protobuf map field matches any of the
    /// paths, a Rust `BTreeMap` field is generated instead of the default [`HashMap`][3].
    ///
    /// The matching is done on the Protobuf names, before converting to Rust-friendly casing
    /// standards.
    ///
    /// # Examples
    ///
    /// ```rust
    /// # let mut config = prost_build::Config::new();
    /// // Match a specific field in a message type.
    /// config.btree_map(&[".my_messages.MyMessageType.my_map_field"]);
    ///
    /// // Match all map fields in a message type.
    /// config.btree_map(&[".my_messages.MyMessageType"]);
    ///
    /// // Match all map fields in a package.
    /// config.btree_map(&[".my_messages"]);
    ///
    /// // Match all map fields. Specially useful in `no_std` contexts.
    /// config.btree_map(&["."]);
    ///
    /// // Match all map fields in a nested message.
    /// config.btree_map(&[".my_messages.MyMessageType.MyNestedMessageType"]);
    ///
    /// // Match all fields named 'my_map_field'.
    /// config.btree_map(&["my_map_field"]);
    ///
    /// // Match all fields named 'my_map_field' in messages named 'MyMessageType', regardless of
    /// // package or nesting.
    /// config.btree_map(&["MyMessageType.my_map_field"]);
    ///
    /// // Match all fields named 'my_map_field', and all fields in the 'foo.bar' package.
    /// config.btree_map(&["my_map_field", ".foo.bar"]);
    /// ```
    ///
    /// [1]: https://doc.rust-lang.org/std/collections/struct.BTreeMap.html
    /// [2]: https://developers.google.com/protocol-buffers/docs/proto3#maps
    /// [3]: https://doc.rust-lang.org/std/collections/struct.HashMap.html
    pub fn btree_map<I, S>(&mut self, paths: I) -> &mut Self
    where
        I: IntoIterator<Item = S>,
        S: AsRef<str>,
    {
        self.map_type.clear();
        for matcher in paths {
            self.map_type
                .insert(matcher.as_ref().to_string(), MapType::BTreeMap);
        }
        self
    }

    /// Configure the code generator to generate Rust [`bytes::Bytes`][1] fields for Protobuf
    /// [`bytes`][2] type fields.
    ///
    /// # Arguments
    ///
    /// **`paths`** - paths to specific fields, messages, or packages which should use a Rust
    /// `Bytes` for Protobuf `bytes` fields. Paths are specified in terms of the Protobuf type
    /// name (not the generated Rust type name). Paths with a leading `.` are treated as fully
    /// qualified names. Paths without a leading `.` are treated as relative, and are suffix
    /// matched on the fully qualified field name. If a Protobuf map field matches any of the
    /// paths, a Rust `Bytes` field is generated instead of the default [`Vec<u8>`][3].
    ///
    /// The matching is done on the Protobuf names, before converting to Rust-friendly casing
    /// standards.
    ///
    /// # Examples
    ///
    /// ```rust
    /// # let mut config = prost_build::Config::new();
    /// // Match a specific field in a message type.
    /// config.bytes(&[".my_messages.MyMessageType.my_bytes_field"]);
    ///
    /// // Match all bytes fields in a message type.
    /// config.bytes(&[".my_messages.MyMessageType"]);
    ///
    /// // Match all bytes fields in a package.
    /// config.bytes(&[".my_messages"]);
    ///
    /// // Match all bytes fields. Specially useful in `no_std` contexts.
    /// config.bytes(&["."]);
    ///
    /// // Match all bytes fields in a nested message.
    /// config.bytes(&[".my_messages.MyMessageType.MyNestedMessageType"]);
    ///
    /// // Match all fields named 'my_bytes_field'.
    /// config.bytes(&["my_bytes_field"]);
    ///
    /// // Match all fields named 'my_bytes_field' in messages named 'MyMessageType', regardless of
    /// // package or nesting.
    /// config.bytes(&["MyMessageType.my_bytes_field"]);
    ///
    /// // Match all fields named 'my_bytes_field', and all fields in the 'foo.bar' package.
    /// config.bytes(&["my_bytes_field", ".foo.bar"]);
    /// ```
    ///
    /// [1]: https://docs.rs/bytes/latest/bytes/struct.Bytes.html
    /// [2]: https://developers.google.com/protocol-buffers/docs/proto3#scalar
    /// [3]: https://doc.rust-lang.org/std/vec/struct.Vec.html
    pub fn bytes<I, S>(&mut self, paths: I) -> &mut Self
    where
        I: IntoIterator<Item = S>,
        S: AsRef<str>,
    {
        self.bytes_type.clear();
        for matcher in paths {
            self.bytes_type
                .insert(matcher.as_ref().to_string(), BytesType::Bytes);
        }
        self
    }

    /// Add additional attribute to matched fields.
    ///
    /// # Arguments
    ///
    /// **`path`** - a path matching any number of fields. These fields get the attribute.
    /// For details about matching fields see [`btree_map`](#method.btree_map).
    ///
    /// **`attribute`** - an arbitrary string that'll be placed before each matched field. The
    /// expected usage are additional attributes, usually in concert with whole-type
    /// attributes set with [`type_attribute`](method.type_attribute), but it is not
    /// checked and anything can be put there.
    ///
    /// Note that the calls to this method are cumulative ‒ if multiple paths from multiple calls
    /// match the same field, the field gets all the corresponding attributes.
    ///
    /// # Examples
    ///
    /// ```rust
    /// # let mut config = prost_build::Config::new();
    /// // Prost renames fields named `in` to `in_`. But if serialized through serde,
    /// // they should as `in`.
    /// config.field_attribute("in", "#[serde(rename = \"in\")]");
    /// ```
    pub fn field_attribute<P, A>(&mut self, path: P, attribute: A) -> &mut Self
    where
        P: AsRef<str>,
        A: AsRef<str>,
    {
        self.field_attributes
            .insert(path.as_ref().to_string(), attribute.as_ref().to_string());
        self
    }

    /// Add additional attribute to matched messages, enums and one-ofs.
    ///
    /// # Arguments
    ///
    /// **`paths`** - a path matching any number of types. It works the same way as in
    /// [`btree_map`](#method.btree_map), just with the field name omitted.
    ///
    /// **`attribute`** - an arbitrary string to be placed before each matched type. The
    /// expected usage are additional attributes, but anything is allowed.
    ///
    /// The calls to this method are cumulative. They don't overwrite previous calls and if a
    /// type is matched by multiple calls of the method, all relevant attributes are added to
    /// it.
    ///
    /// For things like serde it might be needed to combine with [field
    /// attributes](#method.field_attribute).
    ///
    /// # Examples
    ///
    /// ```rust
    /// # let mut config = prost_build::Config::new();
    /// // Nothing around uses floats, so we can derive real `Eq` in addition to `PartialEq`.
    /// config.type_attribute(".", "#[derive(Eq)]");
    /// // Some messages want to be serializable with serde as well.
    /// config.type_attribute("my_messages.MyMessageType",
    ///                       "#[derive(Serialize)] #[serde(rename_all = \"snake_case\")]");
    /// config.type_attribute("my_messages.MyMessageType.MyNestedMessageType",
    ///                       "#[derive(Serialize)] #[serde(rename_all = \"snake_case\")]");
    /// ```
    ///
    /// # Oneof fields
    ///
    /// The `oneof` fields don't have a type name of their own inside Protobuf. Therefore, the
    /// field name can be used both with `type_attribute` and `field_attribute` ‒ the first is
    /// placed before the `enum` type definition, the other before the field inside corresponding
    /// message `struct`.
    ///
    /// In other words, to place an attribute on the `enum` implementing the `oneof`, the match
    /// would look like `my_messages.MyMessageType.oneofname`.
    pub fn type_attribute<P, A>(&mut self, path: P, attribute: A) -> &mut Self
    where
        P: AsRef<str>,
        A: AsRef<str>,
    {
        self.type_attributes
            .insert(path.as_ref().to_string(), attribute.as_ref().to_string());
        self
    }

    /// Add additional attribute to matched messages.
    ///
    /// # Arguments
    ///
    /// **`paths`** - a path matching any number of types. It works the same way as in
    /// [`btree_map`](#method.btree_map), just with the field name omitted.
    ///
    /// **`attribute`** - an arbitrary string to be placed before each matched type. The
    /// expected usage are additional attributes, but anything is allowed.
    ///
    /// The calls to this method are cumulative. They don't overwrite previous calls and if a
    /// type is matched by multiple calls of the method, all relevant attributes are added to
    /// it.
    ///
    /// For things like serde it might be needed to combine with [field
    /// attributes](#method.field_attribute).
    ///
    /// # Examples
    ///
    /// ```rust
    /// # let mut config = prost_build::Config::new();
    /// // Nothing around uses floats, so we can derive real `Eq` in addition to `PartialEq`.
    /// config.message_attribute(".", "#[derive(Eq)]");
    /// // Some messages want to be serializable with serde as well.
    /// config.message_attribute("my_messages.MyMessageType",
    ///                       "#[derive(Serialize)] #[serde(rename_all = \"snake_case\")]");
    /// config.message_attribute("my_messages.MyMessageType.MyNestedMessageType",
    ///                       "#[derive(Serialize)] #[serde(rename_all = \"snake_case\")]");
    /// ```
    pub fn message_attribute<P, A>(&mut self, path: P, attribute: A) -> &mut Self
    where
        P: AsRef<str>,
        A: AsRef<str>,
    {
        self.message_attributes
            .insert(path.as_ref().to_string(), attribute.as_ref().to_string());
        self
    }

    /// Add additional attribute to matched enums and one-ofs.
    ///
    /// # Arguments
    ///
    /// **`paths`** - a path matching any number of types. It works the same way as in
    /// [`btree_map`](#method.btree_map), just with the field name omitted.
    ///
    /// **`attribute`** - an arbitrary string to be placed before each matched type. The
    /// expected usage are additional attributes, but anything is allowed.
    ///
    /// The calls to this method are cumulative. They don't overwrite previous calls and if a
    /// type is matched by multiple calls of the method, all relevant attributes are added to
    /// it.
    ///
    /// For things like serde it might be needed to combine with [field
    /// attributes](#method.field_attribute).
    ///
    /// # Examples
    ///
    /// ```rust
    /// # let mut config = prost_build::Config::new();
    /// // Nothing around uses floats, so we can derive real `Eq` in addition to `PartialEq`.
    /// config.enum_attribute(".", "#[derive(Eq)]");
    /// // Some messages want to be serializable with serde as well.
    /// config.enum_attribute("my_messages.MyEnumType",
    ///                       "#[derive(Serialize)] #[serde(rename_all = \"snake_case\")]");
    /// config.enum_attribute("my_messages.MyMessageType.MyNestedEnumType",
    ///                       "#[derive(Serialize)] #[serde(rename_all = \"snake_case\")]");
    /// ```
    ///
    /// # Oneof fields
    ///
    /// The `oneof` fields don't have a type name of their own inside Protobuf. Therefore, the
    /// field name can be used both with `enum_attribute` and `field_attribute` ‒ the first is
    /// placed before the `enum` type definition, the other before the field inside corresponding
    /// message `struct`.
    ///
    /// In other words, to place an attribute on the `enum` implementing the `oneof`, the match
    /// would look like `my_messages.MyNestedMessageType.oneofname`.
    pub fn enum_attribute<P, A>(&mut self, path: P, attribute: A) -> &mut Self
    where
        P: AsRef<str>,
        A: AsRef<str>,
    {
        self.enum_attributes
            .insert(path.as_ref().to_string(), attribute.as_ref().to_string());
        self
    }

    /// Wrap matched fields in a `Box`.
    ///
    /// # Arguments
    ///
    /// **`path`** - a path matching any number of fields. These fields get the attribute.
    /// For details about matching fields see [`btree_map`](#method.btree_map).
    ///
    /// # Examples
    ///
    /// ```rust
    /// # let mut config = prost_build::Config::new();
    /// config.boxed(".my_messages.MyMessageType.my_field");
    /// ```
    pub fn boxed<P>(&mut self, path: P) -> &mut Self
    where
        P: AsRef<str>,
    {
        self.boxed.insert(path.as_ref().to_string(), ());
        self
    }

    /// Configures the code generator to use the provided service generator.
    pub fn service_generator(&mut self, service_generator: Box<dyn ServiceGenerator>) -> &mut Self {
        self.service_generator = Some(service_generator);
        self
    }

    /// Configures the code generator to not use the `prost_types` crate for Protobuf well-known
    /// types, and instead generate Protobuf well-known types from their `.proto` definitions.
    pub fn compile_well_known_types(&mut self) -> &mut Self {
        self.prost_types = false;
        self
    }

    /// Configures the code generator to omit documentation comments on generated Protobuf types.
    ///
    /// # Example
    ///
    /// Occasionally `.proto` files contain code blocks which are not valid Rust. To avoid doctest
    /// failures, annotate the invalid code blocks with an [`ignore` or `no_run` attribute][1], or
    /// disable doctests for the crate with a [Cargo.toml entry][2]. If neither of these options
    /// are possible, then omit comments on generated code during doctest builds:
    ///
    /// ```rust,no_run
    /// # fn main() -> std::io::Result<()> {
    /// let mut config = prost_build::Config::new();
    /// config.disable_comments(&["."]);
    /// config.compile_protos(&["src/frontend.proto", "src/backend.proto"], &["src"])?;
    /// #     Ok(())
    /// # }
    /// ```
    ///
    /// As with other options which take a set of paths, comments can be disabled on a per-package
    /// or per-symbol basis.
    ///
    /// [1]: https://doc.rust-lang.org/rustdoc/documentation-tests.html#attributes
    /// [2]: https://doc.rust-lang.org/cargo/reference/cargo-targets.html#configuring-a-target
    pub fn disable_comments<I, S>(&mut self, paths: I) -> &mut Self
    where
        I: IntoIterator<Item = S>,
        S: AsRef<str>,
    {
        self.disable_comments.clear();
        for matcher in paths {
            self.disable_comments
                .insert(matcher.as_ref().to_string(), ());
        }
        self
    }

    /// Skips generating `impl Debug` for types
    pub fn skip_debug<I, S>(&mut self, paths: I) -> &mut Self
    where
        I: IntoIterator<Item = S>,
        S: AsRef<str>,
    {
        self.skip_debug.clear();
        for matcher in paths {
            self.skip_debug.insert(matcher.as_ref().to_string(), ());
        }
        self
    }

    /// Declare an externally provided Protobuf package or type.
    ///
    /// `extern_path` allows `prost` types in external crates to be referenced in generated code.
    ///
    /// When `prost` compiles a `.proto` which includes an import of another `.proto`, it will
    /// automatically recursively compile the imported file as well. `extern_path` can be used
    /// to instead substitute types from an external crate.
    ///
    /// # Example
    ///
    /// As an example, consider a crate, `uuid`, with a `prost`-generated `Uuid` type:
    ///
    /// ```proto
    /// // uuid.proto
    ///
    /// syntax = "proto3";
    /// package uuid;
    ///
    /// message Uuid {
    ///     string uuid_str = 1;
    /// }
    /// ```
    ///
    /// The `uuid` crate implements some traits for `Uuid`, and publicly exports it:
    ///
    /// ```rust,ignore
    /// // lib.rs in the uuid crate
    ///
    /// include!(concat!(env!("OUT_DIR"), "/uuid.rs"));
    ///
    /// pub trait DoSomething {
    ///     fn do_it(&self);
    /// }
    ///
    /// impl DoSomething for Uuid {
    ///     fn do_it(&self) {
    ///         println!("Done");
    ///     }
    /// }
    /// ```
    ///
    /// A separate crate, `my_application`, uses `prost` to generate message types which reference
    /// `Uuid`:
    ///
    /// ```proto
    /// // my_application.proto
    ///
    /// syntax = "proto3";
    /// package my_application;
    ///
    /// import "uuid.proto";
    ///
    /// message MyMessage {
    ///     uuid.Uuid message_id = 1;
    ///     string some_payload = 2;
    /// }
    /// ```
    ///
    /// Additionally, `my_application` depends on the trait impls provided by the `uuid` crate:
    ///
    /// ```rust,ignore
    /// // `main.rs` of `my_application`
    ///
    /// use uuid::{DoSomething, Uuid};
    ///
    /// include!(concat!(env!("OUT_DIR"), "/my_application.rs"));
    ///
    /// pub fn process_message(msg: MyMessage) {
    ///     if let Some(uuid) = msg.message_id {
    ///         uuid.do_it();
    ///     }
    /// }
    /// ```
    ///
    /// Without configuring `uuid` as an external path in `my_application`'s `build.rs`, `prost`
    /// would compile a completely separate version of the `Uuid` type, and `process_message` would
    /// fail to compile. However, if `my_application` configures `uuid` as an extern path with a
    /// call to `.extern_path(".uuid", "::uuid")`, `prost` will use the external type instead of
    /// compiling a new version of `Uuid`. Note that the configuration could also be specified as
    /// `.extern_path(".uuid.Uuid", "::uuid::Uuid")` if only the `Uuid` type were externally
    /// provided, and not the whole `uuid` package.
    ///
    /// # Usage
    ///
    /// `extern_path` takes a fully-qualified Protobuf path, and the corresponding Rust path that
    /// it will be substituted with in generated code. The Protobuf path can refer to a package or
    /// a type, and the Rust path should correspondingly refer to a Rust module or type.
    ///
    /// ```rust
    /// # let mut config = prost_build::Config::new();
    /// // Declare the `uuid` Protobuf package and all nested packages and types as externally
    /// // provided by the `uuid` crate.
    /// config.extern_path(".uuid", "::uuid");
    ///
    /// // Declare the `foo.bar.baz` Protobuf package and all nested packages and types as
    /// // externally provided by the `foo_bar_baz` crate.
    /// config.extern_path(".foo.bar.baz", "::foo_bar_baz");
    ///
    /// // Declare the `uuid.Uuid` Protobuf type (and all nested types) as externally provided
    /// // by the `uuid` crate's `Uuid` type.
    /// config.extern_path(".uuid.Uuid", "::uuid::Uuid");
    /// ```
    pub fn extern_path<P1, P2>(&mut self, proto_path: P1, rust_path: P2) -> &mut Self
    where
        P1: Into<String>,
        P2: Into<String>,
    {
        self.extern_paths
            .push((proto_path.into(), rust_path.into()));
        self
    }

    /// When set, the `FileDescriptorSet` generated by `protoc` is written to the provided
    /// filesystem path.
    ///
    /// This option can be used in conjunction with the [`include_bytes!`] macro and the types in
    /// the `prost-types` crate for implementing reflection capabilities, among other things.
    ///
    /// ## Example
    ///
    /// In `build.rs`:
    ///
    /// ```rust, no_run
    /// # use std::env;
    /// # use std::path::PathBuf;
    /// # let mut config = prost_build::Config::new();
    /// config.file_descriptor_set_path(
    ///     PathBuf::from(env::var("OUT_DIR").expect("OUT_DIR environment variable not set"))
    ///         .join("file_descriptor_set.bin"));
    /// ```
    ///
    /// In `lib.rs`:
    ///
    /// ```rust,ignore
    /// let file_descriptor_set_bytes = include_bytes!(concat!(env!("OUT_DIR"), "/file_descriptor_set.bin"));
    /// let file_descriptor_set = prost_types::FileDescriptorSet::decode(&file_descriptor_set_bytes[..]).unwrap();
    /// ```
    pub fn file_descriptor_set_path<P>(&mut self, path: P) -> &mut Self
    where
        P: Into<PathBuf>,
    {
        self.file_descriptor_set_path = Some(path.into());
        self
    }

    /// In combination with with `file_descriptor_set_path`, this can be used to provide a file
    /// descriptor set as an input file, rather than having prost-build generate the file by calling
    /// protoc.
    ///
    /// In `build.rs`:
    ///
    /// ```rust
    /// # let mut config = prost_build::Config::new();
    /// config.file_descriptor_set_path("path/from/build/system")
    ///     .skip_protoc_run()
    ///     .compile_protos(&["src/items.proto"], &["src/"]);
    /// ```
    ///
    pub fn skip_protoc_run(&mut self) -> &mut Self {
        self.skip_protoc_run = true;
        self
    }

    /// Configures the code generator to not strip the enum name from variant names.
    ///
    /// Protobuf enum definitions commonly include the enum name as a prefix of every variant name.
    /// This style is non-idiomatic in Rust, so by default `prost` strips the enum name prefix from
    /// variants which include it. Configuring this option prevents `prost` from stripping the
    /// prefix.
    pub fn retain_enum_prefix(&mut self) -> &mut Self {
        self.strip_enum_prefix = false;
        self
    }

    /// Configures the output directory where generated Rust files will be written.
    ///
    /// If unset, defaults to the `OUT_DIR` environment variable. `OUT_DIR` is set by Cargo when
    /// executing build scripts, so `out_dir` typically does not need to be configured.
    pub fn out_dir<P>(&mut self, path: P) -> &mut Self
    where
        P: Into<PathBuf>,
    {
        self.out_dir = Some(path.into());
        self
    }

    /// Configures what filename protobufs with no package definition are written to.
    /// The filename will be appended with the `.rs` extension.
    pub fn default_package_filename<S>(&mut self, filename: S) -> &mut Self
    where
        S: Into<String>,
    {
        self.default_package_filename = filename.into();
        self
    }

    /// Configures the code generator to include type names.
    ///
    /// Message types will implement `Name` trait, which provides type and package name.
    /// This is needed for encoding messages as `Any` type.
    pub fn enable_type_names(&mut self) -> &mut Self {
        self.enable_type_names = true;
        self
    }

    /// Specify domain names to use with message type URLs.
    ///
    /// # Domains
    ///
    /// **`paths`** - a path matching any number of types. It works the same way as in
    /// [`btree_map`](#method.btree_map), just with the field name omitted.
    ///
    /// **`domain`** - an arbitrary string to be used as a prefix for type URLs.
    ///
    /// # Examples
    ///
    /// ```rust
    /// # let mut config = prost_build::Config::new();
    /// // Full type URL of the message `google.profile.Person`,
    /// // will be `type.googleapis.com/google.profile.Person`.
    /// config.type_name_domain(&["."], "type.googleapis.com");
    /// ```
    pub fn type_name_domain<I, S, D>(&mut self, paths: I, domain: D) -> &mut Self
    where
        I: IntoIterator<Item = S>,
        S: AsRef<str>,
        D: AsRef<str>,
    {
        self.type_name_domains.clear();
        for matcher in paths {
            self.type_name_domains
                .insert(matcher.as_ref().to_string(), domain.as_ref().to_string());
        }
        self
    }

    /// Configures the path that's used for deriving `Message` for generated messages.
    /// This is mainly useful for generating crates that wish to re-export prost.
    /// Defaults to `::prost::Message` if not specified.
    pub fn prost_path<S>(&mut self, path: S) -> &mut Self
    where
        S: Into<String>,
    {
        self.prost_path = Some(path.into());
        self
    }

    /// Add an argument to the `protoc` protobuf compilation invocation.
    ///
    /// # Example `build.rs`
    ///
    /// ```rust,no_run
    /// # use std::io::Result;
    /// fn main() -> Result<()> {
    ///   let mut prost_build = prost_build::Config::new();
    ///   // Enable a protoc experimental feature.
    ///   prost_build.protoc_arg("--experimental_allow_proto3_optional");
    ///   prost_build.compile_protos(&["src/frontend.proto", "src/backend.proto"], &["src"])?;
    ///   Ok(())
    /// }
    /// ```
    pub fn protoc_arg<S>(&mut self, arg: S) -> &mut Self
    where
        S: AsRef<OsStr>,
    {
        self.protoc_args.push(arg.as_ref().to_owned());
        self
    }

    /// Configures the optional module filename for easy inclusion of all generated Rust files
    ///
    /// If set, generates a file (inside the `OUT_DIR` or `out_dir()` as appropriate) which contains
    /// a set of `pub mod XXX` statements combining to load all Rust files generated.  This can allow
    /// for a shortcut where multiple related proto files have been compiled together resulting in
    /// a semi-complex set of includes.
    ///
    /// Turning a need for:
    ///
    /// ```rust,no_run,ignore
    /// pub mod Foo {
    ///     pub mod Bar {
    ///         include!(concat!(env!("OUT_DIR"), "/foo.bar.rs"));
    ///     }
    ///     pub mod Baz {
    ///         include!(concat!(env!("OUT_DIR"), "/foo.baz.rs"));
    ///     }
    /// }
    /// ```
    ///
    /// Into the simpler:
    ///
    /// ```rust,no_run,ignore
    /// include!(concat!(env!("OUT_DIR"), "/_includes.rs"));
    /// ```
    pub fn include_file<P>(&mut self, path: P) -> &mut Self
    where
        P: Into<PathBuf>,
    {
        self.include_file = Some(path.into());
        self
    }

    /// Configures the code generator to format the output code via `prettyplease`.
    ///
    /// By default, this is enabled but if the `format` feature is not enabled this does
    /// nothing.
    pub fn format(&mut self, enabled: bool) -> &mut Self {
        self.fmt = enabled;
        self
    }

    /// Compile a [`FileDescriptorSet`] into Rust files during a Cargo build with
    /// additional code generator configuration options.
    ///
    /// This method is like `compile_protos` function except it does not invoke `protoc`
    /// and instead requires the user to supply a [`FileDescriptorSet`].
    ///
    /// # Example `build.rs`
    ///
    /// ```rust,no_run
    /// # use prost_types::FileDescriptorSet;
    /// # fn fds() -> FileDescriptorSet { todo!() }
    /// fn main() -> std::io::Result<()> {
    ///   let file_descriptor_set = fds();
    ///
    ///   prost_build::Config::new()
    ///     .compile_fds(file_descriptor_set)
    /// }
    /// ```
    pub fn compile_fds(&mut self, fds: FileDescriptorSet) -> Result<()> {
        let mut target_is_env = false;
        let target: PathBuf = self.out_dir.clone().map(Ok).unwrap_or_else(|| {
            env::var_os("OUT_DIR")
                .ok_or_else(|| {
                    Error::new(ErrorKind::Other, "OUT_DIR environment variable is not set")
                })
                .map(|val| {
                    target_is_env = true;
                    Into::into(val)
                })
        })?;

        let requests = fds
            .file
            .into_iter()
            .map(|descriptor| {
                (
                    Module::from_protobuf_package_name(descriptor.package()),
                    descriptor,
                )
            })
            .collect::<Vec<_>>();

        let file_names = requests
            .iter()
            .map(|req| {
                (
                    req.0.clone(),
                    req.0.to_file_name_or(&self.default_package_filename),
                )
            })
            .collect::<HashMap<Module, String>>();

        let modules = self.generate(requests)?;
        for (module, content) in &modules {
            let file_name = file_names
                .get(module)
                .expect("every module should have a filename");
            let output_path = target.join(file_name);

            let previous_content = fs::read(&output_path);

            if previous_content
                .map(|previous_content| previous_content == content.as_bytes())
                .unwrap_or(false)
            {
                trace!("unchanged: {:?}", file_name);
            } else {
                trace!("writing: {:?}", file_name);
                fs::write(output_path, content)?;
            }
        }

        if let Some(ref include_file) = self.include_file {
            trace!("Writing include file: {:?}", target.join(include_file));
            let mut file = fs::File::create(target.join(include_file))?;
            self.write_line(&mut file, 0, "// This file is @generated by prost-build.")?;
            self.write_includes(
                modules.keys().collect(),
                &mut file,
                if target_is_env { None } else { Some(&target) },
                &file_names,
            )?;
            file.flush()?;
        }

        Ok(())
    }

    /// Compile `.proto` files into Rust files during a Cargo build with additional code generator
    /// configuration options.
    ///
    /// This method is like the `prost_build::compile_protos` function, with the added ability to
    /// specify non-default code generation options. See that function for more information about
    /// the arguments and generated outputs.
    ///
    /// The `protos` and `includes` arguments are ignored if `skip_protoc_run` is specified.
    ///
    /// # Example `build.rs`
    ///
    /// ```rust,no_run
    /// # use std::io::Result;
    /// fn main() -> Result<()> {
    ///   let mut prost_build = prost_build::Config::new();
    ///   prost_build.btree_map(&["."]);
    ///   prost_build.compile_protos(&["src/frontend.proto", "src/backend.proto"], &["src"])?;
    ///   Ok(())
    /// }
    /// ```
    pub fn compile_protos(
        &mut self,
        protos: &[impl AsRef<Path>],
        includes: &[impl AsRef<Path>],
    ) -> Result<()> {
        // TODO: This should probably emit 'rerun-if-changed=PATH' directives for cargo, however
        // according to [1] if any are output then those paths replace the default crate root,
        // which is undesirable. Figure out how to do it in an additive way; perhaps gcc-rs has
        // this figured out.
        // [1]: http://doc.crates.io/build-script.html#outputs-of-the-build-script

        let tmp;
        let file_descriptor_set_path = if let Some(path) = &self.file_descriptor_set_path {
            path.clone()
        } else {
            if self.skip_protoc_run {
                return Err(Error::new(
                    ErrorKind::Other,
                    "file_descriptor_set_path is required with skip_protoc_run",
                ));
            }
            tmp = tempfile::Builder::new().prefix("prost-build").tempdir()?;
            tmp.path().join("prost-descriptor-set")
        };

        if !self.skip_protoc_run {
            let protoc = protoc_from_env();

            let mut cmd = Command::new(protoc.clone());
            cmd.arg("--include_imports")
                .arg("--include_source_info")
                .arg("-o")
                .arg(&file_descriptor_set_path);

            for include in includes {
                if include.as_ref().exists() {
                    cmd.arg("-I").arg(include.as_ref());
                } else {
                    debug!(
                        "ignoring {} since it does not exist.",
                        include.as_ref().display()
                    )
                }
            }

            // Set the protoc include after the user includes in case the user wants to
            // override one of the built-in .protos.
            if let Some(protoc_include) = protoc_include_from_env() {
                cmd.arg("-I").arg(protoc_include);
            }

            for arg in &self.protoc_args {
                cmd.arg(arg);
            }

            for proto in protos {
                cmd.arg(proto.as_ref());
            }

            debug!("Running: {:?}", cmd);

            let output = match cmd.output() {
                Err(err) if ErrorKind::NotFound == err.kind() => return Err(Error::new(
                    err.kind(),
                    error_message_protoc_not_found()
                )),
                Err(err) => return Err(Error::new(
                    err.kind(),
                    format!("failed to invoke protoc (hint: https://docs.rs/prost-build/#sourcing-protoc): (path: {:?}): {}", &protoc, err),
                )),
                Ok(output) => output,
            };

            if !output.status.success() {
                return Err(Error::new(
                    ErrorKind::Other,
                    format!("protoc failed: {}", String::from_utf8_lossy(&output.stderr)),
                ));
            }
        }

        let buf = fs::read(&file_descriptor_set_path).map_err(|e| {
            Error::new(
                e.kind(),
                format!(
                    "unable to open file_descriptor_set_path: {:?}, OS: {}",
                    &file_descriptor_set_path, e
                ),
            )
        })?;
        let file_descriptor_set = FileDescriptorSet::decode(buf.as_slice()).map_err(|error| {
            Error::new(
                ErrorKind::InvalidInput,
                format!("invalid FileDescriptorSet: {}", error),
            )
        })?;

        self.compile_fds(file_descriptor_set)
    }

    fn write_includes(
        &self,
        mut modules: Vec<&Module>,
        outfile: &mut impl Write,
        basepath: Option<&PathBuf>,
        file_names: &HashMap<Module, String>,
    ) -> Result<()> {
        modules.sort();

        let mut stack = Vec::new();

        for module in modules {
            while !module.components.starts_with(&stack) {
                stack.pop();
                self.write_line(outfile, stack.len(), "}")?;
            }
            while stack.len() < module.components.len() {
                self.write_line(
                    outfile,
                    stack.len(),
                    &format!("pub mod {} {{", module.part(stack.len())),
                )?;
                stack.push(module.part(stack.len()).to_owned());
            }

            let file_name = file_names
                .get(module)
                .expect("every module should have a filename");

            if basepath.is_some() {
                self.write_line(
                    outfile,
                    stack.len(),
                    &format!("include!(\"{}\");", file_name),
                )?;
            } else {
                self.write_line(
                    outfile,
                    stack.len(),
                    &format!("include!(concat!(env!(\"OUT_DIR\"), \"/{}\"));", file_name),
                )?;
            }
        }

        for depth in (0..stack.len()).rev() {
            self.write_line(outfile, depth, "}")?;
        }

        Ok(())
    }

    fn write_line(&self, outfile: &mut impl Write, depth: usize, line: &str) -> Result<()> {
        outfile.write_all(format!("{}{}\n", ("    ").to_owned().repeat(depth), line).as_bytes())
    }

    /// Processes a set of modules and file descriptors, returning a map of modules to generated
    /// code contents.
    ///
    /// This is generally used when control over the output should not be managed by Prost,
    /// such as in a flow for a `protoc` code generating plugin. When compiling as part of a
    /// `build.rs` file, instead use [`compile_protos()`].
    pub fn generate(
        &mut self,
        requests: Vec<(Module, FileDescriptorProto)>,
    ) -> Result<HashMap<Module, String>> {
        let mut modules = HashMap::new();
        let mut packages = HashMap::new();

        let message_graph = MessageGraph::new(requests.iter().map(|x| &x.1))
            .map_err(|error| Error::new(ErrorKind::InvalidInput, error))?;
        let extern_paths = ExternPaths::new(&self.extern_paths, self.prost_types)
            .map_err(|error| Error::new(ErrorKind::InvalidInput, error))?;

        for (request_module, request_fd) in requests {
            // Only record packages that have services
            if !request_fd.service.is_empty() {
                packages.insert(request_module.clone(), request_fd.package().to_string());
            }
            let buf = modules
                .entry(request_module.clone())
                .or_insert_with(String::new);
            CodeGenerator::generate(self, &message_graph, &extern_paths, request_fd, buf);
            if buf.is_empty() {
                // Did not generate any code, remove from list to avoid inclusion in include file or output file list
                modules.remove(&request_module);
            }
        }

        if let Some(ref mut service_generator) = self.service_generator {
            for (module, package) in packages {
                let buf = modules.get_mut(&module).unwrap();
                service_generator.finalize_package(&package, buf);
            }
        }

        if self.fmt {
            self.fmt_modules(&mut modules);
        }

        self.add_generated_modules(&mut modules);

        Ok(modules)
    }

    fn add_generated_modules(&mut self, modules: &mut HashMap<Module, String>) {
        for buf in modules.values_mut() {
            let with_generated = "// This file is @generated by prost-build.\n".to_string() + buf;
            *buf = with_generated;
        }
    }

    #[cfg(feature = "format")]
    fn fmt_modules(&mut self, modules: &mut HashMap<Module, String>) {
        for buf in modules.values_mut() {
            let file = syn::parse_file(buf).unwrap();
            let formatted = prettyplease::unparse(&file);
            *buf = formatted;
        }
    }

    #[cfg(not(feature = "format"))]
    fn fmt_modules(&mut self, _: &mut HashMap<Module, String>) {}
}

impl default::Default for Config {
    fn default() -> Config {
        Config {
            file_descriptor_set_path: None,
            service_generator: None,
            map_type: PathMap::default(),
            bytes_type: PathMap::default(),
            type_attributes: PathMap::default(),
            message_attributes: PathMap::default(),
            enum_attributes: PathMap::default(),
            field_attributes: PathMap::default(),
            boxed: PathMap::default(),
            prost_types: true,
            strip_enum_prefix: true,
            out_dir: None,
            extern_paths: Vec::new(),
            default_package_filename: "_".to_string(),
            enable_type_names: false,
            type_name_domains: PathMap::default(),
            protoc_args: Vec::new(),
            disable_comments: PathMap::default(),
            skip_debug: PathMap::default(),
            skip_protoc_run: false,
            include_file: None,
            prost_path: None,
            fmt: true,
        }
    }
}

impl fmt::Debug for Config {
    fn fmt(&self, fmt: &mut fmt::Formatter<'_>) -> fmt::Result {
        fmt.debug_struct("Config")
            .field("file_descriptor_set_path", &self.file_descriptor_set_path)
            .field("service_generator", &self.service_generator.is_some())
            .field("map_type", &self.map_type)
            .field("bytes_type", &self.bytes_type)
            .field("type_attributes", &self.type_attributes)
            .field("field_attributes", &self.field_attributes)
            .field("prost_types", &self.prost_types)
            .field("strip_enum_prefix", &self.strip_enum_prefix)
            .field("out_dir", &self.out_dir)
            .field("extern_paths", &self.extern_paths)
            .field("default_package_filename", &self.default_package_filename)
            .field("enable_type_names", &self.enable_type_names)
            .field("type_name_domains", &self.type_name_domains)
            .field("protoc_args", &self.protoc_args)
            .field("disable_comments", &self.disable_comments)
            .field("skip_debug", &self.skip_debug)
            .field("prost_path", &self.prost_path)
            .finish()
    }
}

/// A Rust module path for a Protobuf package.
#[derive(Clone, Debug, PartialEq, Eq, Hash, PartialOrd, Ord)]
pub struct Module {
    components: Vec<String>,
}

impl Module {
    /// Construct a module path from an iterator of parts.
    pub fn from_parts<I>(parts: I) -> Self
    where
        I: IntoIterator,
        I::Item: Into<String>,
    {
        Self {
            components: parts.into_iter().map(|s| s.into()).collect(),
        }
    }

    /// Construct a module path from a Protobuf package name.
    ///
    /// Constituent parts are automatically converted to snake case in order to follow
    /// Rust module naming conventions.
    pub fn from_protobuf_package_name(name: &str) -> Self {
        Self {
            components: name
                .split('.')
                .filter(|s| !s.is_empty())
                .map(to_snake)
                .collect(),
        }
    }

    /// An iterator over the parts of the path.
    pub fn parts(&self) -> impl Iterator<Item = &str> {
        self.components.iter().map(|s| s.as_str())
    }

    /// Format the module path into a filename for generated Rust code.
    ///
    /// If the module path is empty, `default` is used to provide the root of the filename.
    pub fn to_file_name_or(&self, default: &str) -> String {
        let mut root = if self.components.is_empty() {
            default.to_owned()
        } else {
            self.components.join(".")
        };

        root.push_str(".rs");

        root
    }

    /// The number of parts in the module's path.
    pub fn len(&self) -> usize {
        self.components.len()
    }

    /// Whether the module's path contains any components.
    pub fn is_empty(&self) -> bool {
        self.components.is_empty()
    }

    // TODO: remove if it stays unused
    #[allow(dead_code)]
    fn to_partial_file_name(&self, range: RangeToInclusive<usize>) -> String {
        self.components[range].join(".")
    }

    fn part(&self, idx: usize) -> &str {
        self.components[idx].as_str()
    }
}

impl fmt::Display for Module {
    fn fmt(&self, f: &mut fmt::Formatter) -> fmt::Result {
        let mut parts = self.parts();
        if let Some(first) = parts.next() {
            f.write_str(first)?;
        }
        for part in parts {
            f.write_str("::")?;
            f.write_str(part)?;
        }
        Ok(())
    }
}

=======
>>>>>>> 69145430
/// Compile `.proto` files into Rust files during a Cargo build.
///
/// The generated `.rs` files are written to the Cargo `OUT_DIR` directory, suitable for use with
/// the [include!][1] macro. See the [Cargo `build.rs` code generation][2] example for more info.
///
/// This function should be called in a project's `build.rs`.
///
/// # Arguments
///
/// **`protos`** - Paths to `.proto` files to compile. Any transitively [imported][3] `.proto`
/// files are automatically be included.
///
/// **`includes`** - Paths to directories in which to search for imports. Directories are searched
/// in order. The `.proto` files passed in **`protos`** must be found in one of the provided
/// include directories.
///
/// # Errors
///
/// This function can fail for a number of reasons:
///
///   - Failure to locate or download `protoc`.
///   - Failure to parse the `.proto`s.
///   - Failure to locate an imported `.proto`.
///   - Failure to compile a `.proto` without a [package specifier][4].
///
/// It's expected that this function call be `unwrap`ed in a `build.rs`; there is typically no
/// reason to gracefully recover from errors during a build.
///
/// # Example `build.rs`
///
/// ```rust,no_run
/// # use std::io::Result;
/// fn main() -> Result<()> {
///   prost_build::compile_protos(&["src/frontend.proto", "src/backend.proto"], &["src"])?;
///   Ok(())
/// }
/// ```
///
/// [1]: https://doc.rust-lang.org/std/macro.include.html
/// [2]: http://doc.crates.io/build-script.html#case-study-code-generation
/// [3]: https://developers.google.com/protocol-buffers/docs/proto3#importing-definitions
/// [4]: https://developers.google.com/protocol-buffers/docs/proto#packages
pub fn compile_protos(protos: &[impl AsRef<Path>], includes: &[impl AsRef<Path>]) -> Result<()> {
    Config::new().compile_protos(protos, includes)
}

/// Compile a [`FileDescriptorSet`] into Rust files during a Cargo build.
///
/// The generated `.rs` files are written to the Cargo `OUT_DIR` directory, suitable for use with
/// the [include!][1] macro. See the [Cargo `build.rs` code generation][2] example for more info.
///
/// This function should be called in a project's `build.rs`.
///
/// This function can be combined with a crate like [`protox`] which outputs a
/// [`FileDescriptorSet`] and is a pure Rust implementation of `protoc`.
///
/// [`protox`]: https://github.com/andrewhickman/protox
///
/// # Example
/// ```rust,no_run
/// # use prost_types::FileDescriptorSet;
/// # fn fds() -> FileDescriptorSet { todo!() }
/// fn main() -> std::io::Result<()> {
///   let file_descriptor_set = fds();
///
///   prost_build::compile_fds(file_descriptor_set)
/// }
/// ```
pub fn compile_fds(fds: FileDescriptorSet) -> Result<()> {
    Config::new().compile_fds(fds)
}

#[cfg(test)]
mod tests {
    use std::cell::RefCell;
    use std::fs::{self, File};
    use std::io::Read;
    use std::rc::Rc;

    use super::*;

    /// An example service generator that generates a trait with methods corresponding to the
    /// service methods.
    struct ServiceTraitGenerator;

    impl ServiceGenerator for ServiceTraitGenerator {
        fn generate(&mut self, service: Service, buf: &mut String) {
            // Generate a trait for the service.
            service.comments.append_with_indent(0, buf);
            buf.push_str(&format!("trait {} {{\n", &service.name));

            // Generate the service methods.
            for method in service.methods {
                method.comments.append_with_indent(1, buf);
                buf.push_str(&format!(
                    "    fn {}(_: {}) -> {};\n",
                    method.name, method.input_type, method.output_type
                ));
            }

            // Close out the trait.
            buf.push_str("}\n");
        }
        fn finalize(&mut self, buf: &mut String) {
            // Needs to be present only once, no matter how many services there are
            buf.push_str("pub mod utils { }\n");
        }
    }

    /// Implements `ServiceGenerator` and provides some state for assertions.
    struct MockServiceGenerator {
        state: Rc<RefCell<MockState>>,
    }

    /// Holds state for `MockServiceGenerator`
    #[derive(Default)]
    struct MockState {
        service_names: Vec<String>,
        package_names: Vec<String>,
        finalized: u32,
    }

    impl MockServiceGenerator {
        fn new(state: Rc<RefCell<MockState>>) -> Self {
            Self { state }
        }
    }

    impl ServiceGenerator for MockServiceGenerator {
        fn generate(&mut self, service: Service, _buf: &mut String) {
            let mut state = self.state.borrow_mut();
            state.service_names.push(service.name);
        }

        fn finalize(&mut self, _buf: &mut String) {
            let mut state = self.state.borrow_mut();
            state.finalized += 1;
        }

        fn finalize_package(&mut self, package: &str, _buf: &mut String) {
            let mut state = self.state.borrow_mut();
            state.package_names.push(package.to_string());
        }
    }

    #[test]
    fn smoke_test() {
        let _ = env_logger::try_init();
        Config::new()
            .service_generator(Box::new(ServiceTraitGenerator))
            .out_dir(std::env::temp_dir())
            .compile_protos(&["src/fixtures/smoke_test/smoke_test.proto"], &["src"])
            .unwrap();
    }

    #[test]
    fn finalize_package() {
        let _ = env_logger::try_init();

        let state = Rc::new(RefCell::new(MockState::default()));
        let gen = MockServiceGenerator::new(Rc::clone(&state));

        Config::new()
            .service_generator(Box::new(gen))
            .include_file("_protos.rs")
            .out_dir(std::env::temp_dir())
            .compile_protos(
                &[
                    "src/fixtures/helloworld/hello.proto",
                    "src/fixtures/helloworld/goodbye.proto",
                ],
                &["src/fixtures/helloworld"],
            )
            .unwrap();

        let state = state.borrow();
        assert_eq!(&state.service_names, &["Greeting", "Farewell"]);
        assert_eq!(&state.package_names, &["helloworld"]);
        assert_eq!(state.finalized, 3);
    }

    #[test]
    fn test_generate_message_attributes() {
        let _ = env_logger::try_init();

        let out_dir = std::env::temp_dir();

        Config::new()
            .out_dir(out_dir.clone())
            .message_attribute(".", "#[derive(derive_builder::Builder)]")
            .enum_attribute(".", "#[some_enum_attr(u8)]")
            .compile_protos(
                &["src/fixtures/helloworld/hello.proto"],
                &["src/fixtures/helloworld"],
            )
            .unwrap();

        let out_file = out_dir
            .join("helloworld.rs")
            .as_path()
            .display()
            .to_string();
        #[cfg(feature = "format")]
        let expected_content =
            read_all_content("src/fixtures/helloworld/_expected_helloworld_formatted.rs")
                .replace("\r\n", "\n");
        #[cfg(not(feature = "format"))]
        let expected_content = read_all_content("src/fixtures/helloworld/_expected_helloworld.rs")
            .replace("\r\n", "\n");
        let content = read_all_content(&out_file).replace("\r\n", "\n");
        assert_eq!(
            expected_content, content,
            "Unexpected content: \n{}",
            content
        );
    }

    #[test]
    fn test_generate_no_empty_outputs() {
        let _ = env_logger::try_init();
        let state = Rc::new(RefCell::new(MockState::default()));
        let gen = MockServiceGenerator::new(Rc::clone(&state));
        let include_file = "_include.rs";
        let out_dir = std::env::temp_dir()
            .as_path()
            .join("test_generate_no_empty_outputs");
        let previously_empty_proto_path = out_dir.as_path().join(Path::new("google.protobuf.rs"));
        // For reproducibility, ensure we start with the out directory created and empty
        let _ = fs::remove_dir_all(&out_dir);
        let _ = fs::create_dir(&out_dir);

        Config::new()
            .service_generator(Box::new(gen))
            .include_file(include_file)
            .out_dir(&out_dir)
            .compile_protos(
                &["src/fixtures/imports_empty/imports_empty.proto"],
                &["src/fixtures/imports_empty"],
            )
            .unwrap();

        // Prior to PR introducing this test, the generated include file would have the file
        // google.protobuf.rs which was an empty file. Now that file should only exist if it has content
        if let Ok(mut f) = File::open(previously_empty_proto_path) {
            // Since this file was generated, it should not be empty.
            let mut contents = String::new();
            f.read_to_string(&mut contents).unwrap();
            assert!(!contents.is_empty());
        } else {
            // The file wasn't generated so the result include file should not reference it
            let expected = read_all_content("src/fixtures/imports_empty/_expected_include.rs");
            let actual = read_all_content(
                out_dir
                    .as_path()
                    .join(Path::new(include_file))
                    .display()
                    .to_string()
                    .as_str(),
            );
            // Normalizes windows and Linux-style EOL
            let expected = expected.replace("\r\n", "\n");
            let actual = actual.replace("\r\n", "\n");
            assert_eq!(expected, actual);
        }
    }

    #[test]
    fn test_generate_field_attributes() {
        let _ = env_logger::try_init();

        let out_dir = std::env::temp_dir();

        Config::new()
            .out_dir(out_dir.clone())
            .boxed("Container.data.foo")
            .boxed("Bar.qux")
            .compile_protos(
                &["src/fixtures/field_attributes/field_attributes.proto"],
                &["src/fixtures/field_attributes"],
            )
            .unwrap();

        let out_file = out_dir
            .join("field_attributes.rs")
            .as_path()
            .display()
            .to_string();

        let content = read_all_content(&out_file).replace("\r\n", "\n");

        #[cfg(feature = "format")]
        let expected_content = read_all_content(
            "src/fixtures/field_attributes/_expected_field_attributes_formatted.rs",
        )
        .replace("\r\n", "\n");
        #[cfg(not(feature = "format"))]
        let expected_content =
            read_all_content("src/fixtures/field_attributes/_expected_field_attributes.rs")
                .replace("\r\n", "\n");

        assert_eq!(
            expected_content, content,
            "Unexpected content: \n{}",
            content
        );
    }

    #[test]
    fn deterministic_include_file() {
        let _ = env_logger::try_init();

        for _ in 1..10 {
            let state = Rc::new(RefCell::new(MockState::default()));
            let gen = MockServiceGenerator::new(Rc::clone(&state));
            let include_file = "_include.rs";
            let tmp_dir = std::env::temp_dir();

            Config::new()
                .service_generator(Box::new(gen))
                .include_file(include_file)
                .out_dir(std::env::temp_dir())
                .compile_protos(
                    &[
                        "src/fixtures/alphabet/a.proto",
                        "src/fixtures/alphabet/b.proto",
                        "src/fixtures/alphabet/c.proto",
                        "src/fixtures/alphabet/d.proto",
                        "src/fixtures/alphabet/e.proto",
                        "src/fixtures/alphabet/f.proto",
                    ],
                    &["src/fixtures/alphabet"],
                )
                .unwrap();

            let expected = read_all_content("src/fixtures/alphabet/_expected_include.rs");
            let actual = read_all_content(
                tmp_dir
                    .as_path()
                    .join(Path::new(include_file))
                    .display()
                    .to_string()
                    .as_str(),
            );
            // Normalizes windows and Linux-style EOL
            let expected = expected.replace("\r\n", "\n");
            let actual = actual.replace("\r\n", "\n");

            assert_eq!(expected, actual);
        }
    }

    fn read_all_content(filepath: &str) -> String {
        let mut f = File::open(filepath).unwrap();
        let mut content = String::new();
        f.read_to_string(&mut content).unwrap();
        content
    }

    #[test]
    fn write_includes() {
        let modules = [
            Module::from_protobuf_package_name("foo.bar.baz"),
            Module::from_protobuf_package_name(""),
            Module::from_protobuf_package_name("foo.bar"),
            Module::from_protobuf_package_name("bar"),
            Module::from_protobuf_package_name("foo"),
            Module::from_protobuf_package_name("foo.bar.qux"),
            Module::from_protobuf_package_name("foo.bar.a.b.c"),
        ];

        let file_names = modules
            .iter()
            .map(|m| (m.clone(), m.to_file_name_or("_.default")))
            .collect();

        let mut buf = Vec::new();
        Config::new()
            .default_package_filename("_.default")
            .write_includes(modules.iter().collect(), &mut buf, None, &file_names)
            .unwrap();
        let expected =
            read_all_content("src/fixtures/write_includes/_.includes.rs").replace("\r\n", "\n");
        let actual = String::from_utf8(buf).unwrap();
        assert_eq!(expected, actual);
    }
}<|MERGE_RESOLUTION|>--- conflicted
+++ resolved
@@ -199,1225 +199,6 @@
     fn finalize_package(&mut self, _package: &str, _buf: &mut String) {}
 }
 
-<<<<<<< HEAD
-/// The map collection type to output for Protobuf `map` fields.
-#[non_exhaustive]
-#[derive(Default, Clone, Copy, Debug, PartialEq)]
-enum MapType {
-    /// The [`std::collections::HashMap`] type.
-    #[default]
-    HashMap,
-    /// The [`std::collections::BTreeMap`] type.
-    BTreeMap,
-}
-
-/// The bytes collection type to output for Protobuf `bytes` fields.
-#[non_exhaustive]
-#[derive(Default, Clone, Copy, Debug, PartialEq)]
-enum BytesType {
-    /// The [`alloc::collections::Vec::<u8>`] type.
-    #[default]
-    Vec,
-    /// The [`bytes::Bytes`] type.
-    Bytes,
-}
-
-/// Configuration options for Protobuf code generation.
-///
-/// This configuration builder can be used to set non-default code generation options.
-pub struct Config {
-    file_descriptor_set_path: Option<PathBuf>,
-    service_generator: Option<Box<dyn ServiceGenerator>>,
-    map_type: PathMap<MapType>,
-    bytes_type: PathMap<BytesType>,
-    type_attributes: PathMap<String>,
-    message_attributes: PathMap<String>,
-    enum_attributes: PathMap<String>,
-    field_attributes: PathMap<String>,
-    boxed: PathMap<()>,
-    prost_types: bool,
-    strip_enum_prefix: bool,
-    out_dir: Option<PathBuf>,
-    extern_paths: Vec<(String, String)>,
-    default_package_filename: String,
-    enable_type_names: bool,
-    type_name_domains: PathMap<String>,
-    protoc_args: Vec<OsString>,
-    disable_comments: PathMap<()>,
-    skip_debug: PathMap<()>,
-    skip_protoc_run: bool,
-    include_file: Option<PathBuf>,
-    prost_path: Option<String>,
-    fmt: bool,
-}
-
-impl Config {
-    /// Creates a new code generator configuration with default options.
-    pub fn new() -> Config {
-        Config::default()
-    }
-
-    /// Configure the code generator to generate Rust [`BTreeMap`][1] fields for Protobuf
-    /// [`map`][2] type fields.
-    ///
-    /// # Arguments
-    ///
-    /// **`paths`** - paths to specific fields, messages, or packages which should use a Rust
-    /// `BTreeMap` for Protobuf `map` fields. Paths are specified in terms of the Protobuf type
-    /// name (not the generated Rust type name). Paths with a leading `.` are treated as fully
-    /// qualified names. Paths without a leading `.` are treated as relative, and are suffix
-    /// matched on the fully qualified field name. If a Protobuf map field matches any of the
-    /// paths, a Rust `BTreeMap` field is generated instead of the default [`HashMap`][3].
-    ///
-    /// The matching is done on the Protobuf names, before converting to Rust-friendly casing
-    /// standards.
-    ///
-    /// # Examples
-    ///
-    /// ```rust
-    /// # let mut config = prost_build::Config::new();
-    /// // Match a specific field in a message type.
-    /// config.btree_map(&[".my_messages.MyMessageType.my_map_field"]);
-    ///
-    /// // Match all map fields in a message type.
-    /// config.btree_map(&[".my_messages.MyMessageType"]);
-    ///
-    /// // Match all map fields in a package.
-    /// config.btree_map(&[".my_messages"]);
-    ///
-    /// // Match all map fields. Specially useful in `no_std` contexts.
-    /// config.btree_map(&["."]);
-    ///
-    /// // Match all map fields in a nested message.
-    /// config.btree_map(&[".my_messages.MyMessageType.MyNestedMessageType"]);
-    ///
-    /// // Match all fields named 'my_map_field'.
-    /// config.btree_map(&["my_map_field"]);
-    ///
-    /// // Match all fields named 'my_map_field' in messages named 'MyMessageType', regardless of
-    /// // package or nesting.
-    /// config.btree_map(&["MyMessageType.my_map_field"]);
-    ///
-    /// // Match all fields named 'my_map_field', and all fields in the 'foo.bar' package.
-    /// config.btree_map(&["my_map_field", ".foo.bar"]);
-    /// ```
-    ///
-    /// [1]: https://doc.rust-lang.org/std/collections/struct.BTreeMap.html
-    /// [2]: https://developers.google.com/protocol-buffers/docs/proto3#maps
-    /// [3]: https://doc.rust-lang.org/std/collections/struct.HashMap.html
-    pub fn btree_map<I, S>(&mut self, paths: I) -> &mut Self
-    where
-        I: IntoIterator<Item = S>,
-        S: AsRef<str>,
-    {
-        self.map_type.clear();
-        for matcher in paths {
-            self.map_type
-                .insert(matcher.as_ref().to_string(), MapType::BTreeMap);
-        }
-        self
-    }
-
-    /// Configure the code generator to generate Rust [`bytes::Bytes`][1] fields for Protobuf
-    /// [`bytes`][2] type fields.
-    ///
-    /// # Arguments
-    ///
-    /// **`paths`** - paths to specific fields, messages, or packages which should use a Rust
-    /// `Bytes` for Protobuf `bytes` fields. Paths are specified in terms of the Protobuf type
-    /// name (not the generated Rust type name). Paths with a leading `.` are treated as fully
-    /// qualified names. Paths without a leading `.` are treated as relative, and are suffix
-    /// matched on the fully qualified field name. If a Protobuf map field matches any of the
-    /// paths, a Rust `Bytes` field is generated instead of the default [`Vec<u8>`][3].
-    ///
-    /// The matching is done on the Protobuf names, before converting to Rust-friendly casing
-    /// standards.
-    ///
-    /// # Examples
-    ///
-    /// ```rust
-    /// # let mut config = prost_build::Config::new();
-    /// // Match a specific field in a message type.
-    /// config.bytes(&[".my_messages.MyMessageType.my_bytes_field"]);
-    ///
-    /// // Match all bytes fields in a message type.
-    /// config.bytes(&[".my_messages.MyMessageType"]);
-    ///
-    /// // Match all bytes fields in a package.
-    /// config.bytes(&[".my_messages"]);
-    ///
-    /// // Match all bytes fields. Specially useful in `no_std` contexts.
-    /// config.bytes(&["."]);
-    ///
-    /// // Match all bytes fields in a nested message.
-    /// config.bytes(&[".my_messages.MyMessageType.MyNestedMessageType"]);
-    ///
-    /// // Match all fields named 'my_bytes_field'.
-    /// config.bytes(&["my_bytes_field"]);
-    ///
-    /// // Match all fields named 'my_bytes_field' in messages named 'MyMessageType', regardless of
-    /// // package or nesting.
-    /// config.bytes(&["MyMessageType.my_bytes_field"]);
-    ///
-    /// // Match all fields named 'my_bytes_field', and all fields in the 'foo.bar' package.
-    /// config.bytes(&["my_bytes_field", ".foo.bar"]);
-    /// ```
-    ///
-    /// [1]: https://docs.rs/bytes/latest/bytes/struct.Bytes.html
-    /// [2]: https://developers.google.com/protocol-buffers/docs/proto3#scalar
-    /// [3]: https://doc.rust-lang.org/std/vec/struct.Vec.html
-    pub fn bytes<I, S>(&mut self, paths: I) -> &mut Self
-    where
-        I: IntoIterator<Item = S>,
-        S: AsRef<str>,
-    {
-        self.bytes_type.clear();
-        for matcher in paths {
-            self.bytes_type
-                .insert(matcher.as_ref().to_string(), BytesType::Bytes);
-        }
-        self
-    }
-
-    /// Add additional attribute to matched fields.
-    ///
-    /// # Arguments
-    ///
-    /// **`path`** - a path matching any number of fields. These fields get the attribute.
-    /// For details about matching fields see [`btree_map`](#method.btree_map).
-    ///
-    /// **`attribute`** - an arbitrary string that'll be placed before each matched field. The
-    /// expected usage are additional attributes, usually in concert with whole-type
-    /// attributes set with [`type_attribute`](method.type_attribute), but it is not
-    /// checked and anything can be put there.
-    ///
-    /// Note that the calls to this method are cumulative ‒ if multiple paths from multiple calls
-    /// match the same field, the field gets all the corresponding attributes.
-    ///
-    /// # Examples
-    ///
-    /// ```rust
-    /// # let mut config = prost_build::Config::new();
-    /// // Prost renames fields named `in` to `in_`. But if serialized through serde,
-    /// // they should as `in`.
-    /// config.field_attribute("in", "#[serde(rename = \"in\")]");
-    /// ```
-    pub fn field_attribute<P, A>(&mut self, path: P, attribute: A) -> &mut Self
-    where
-        P: AsRef<str>,
-        A: AsRef<str>,
-    {
-        self.field_attributes
-            .insert(path.as_ref().to_string(), attribute.as_ref().to_string());
-        self
-    }
-
-    /// Add additional attribute to matched messages, enums and one-ofs.
-    ///
-    /// # Arguments
-    ///
-    /// **`paths`** - a path matching any number of types. It works the same way as in
-    /// [`btree_map`](#method.btree_map), just with the field name omitted.
-    ///
-    /// **`attribute`** - an arbitrary string to be placed before each matched type. The
-    /// expected usage are additional attributes, but anything is allowed.
-    ///
-    /// The calls to this method are cumulative. They don't overwrite previous calls and if a
-    /// type is matched by multiple calls of the method, all relevant attributes are added to
-    /// it.
-    ///
-    /// For things like serde it might be needed to combine with [field
-    /// attributes](#method.field_attribute).
-    ///
-    /// # Examples
-    ///
-    /// ```rust
-    /// # let mut config = prost_build::Config::new();
-    /// // Nothing around uses floats, so we can derive real `Eq` in addition to `PartialEq`.
-    /// config.type_attribute(".", "#[derive(Eq)]");
-    /// // Some messages want to be serializable with serde as well.
-    /// config.type_attribute("my_messages.MyMessageType",
-    ///                       "#[derive(Serialize)] #[serde(rename_all = \"snake_case\")]");
-    /// config.type_attribute("my_messages.MyMessageType.MyNestedMessageType",
-    ///                       "#[derive(Serialize)] #[serde(rename_all = \"snake_case\")]");
-    /// ```
-    ///
-    /// # Oneof fields
-    ///
-    /// The `oneof` fields don't have a type name of their own inside Protobuf. Therefore, the
-    /// field name can be used both with `type_attribute` and `field_attribute` ‒ the first is
-    /// placed before the `enum` type definition, the other before the field inside corresponding
-    /// message `struct`.
-    ///
-    /// In other words, to place an attribute on the `enum` implementing the `oneof`, the match
-    /// would look like `my_messages.MyMessageType.oneofname`.
-    pub fn type_attribute<P, A>(&mut self, path: P, attribute: A) -> &mut Self
-    where
-        P: AsRef<str>,
-        A: AsRef<str>,
-    {
-        self.type_attributes
-            .insert(path.as_ref().to_string(), attribute.as_ref().to_string());
-        self
-    }
-
-    /// Add additional attribute to matched messages.
-    ///
-    /// # Arguments
-    ///
-    /// **`paths`** - a path matching any number of types. It works the same way as in
-    /// [`btree_map`](#method.btree_map), just with the field name omitted.
-    ///
-    /// **`attribute`** - an arbitrary string to be placed before each matched type. The
-    /// expected usage are additional attributes, but anything is allowed.
-    ///
-    /// The calls to this method are cumulative. They don't overwrite previous calls and if a
-    /// type is matched by multiple calls of the method, all relevant attributes are added to
-    /// it.
-    ///
-    /// For things like serde it might be needed to combine with [field
-    /// attributes](#method.field_attribute).
-    ///
-    /// # Examples
-    ///
-    /// ```rust
-    /// # let mut config = prost_build::Config::new();
-    /// // Nothing around uses floats, so we can derive real `Eq` in addition to `PartialEq`.
-    /// config.message_attribute(".", "#[derive(Eq)]");
-    /// // Some messages want to be serializable with serde as well.
-    /// config.message_attribute("my_messages.MyMessageType",
-    ///                       "#[derive(Serialize)] #[serde(rename_all = \"snake_case\")]");
-    /// config.message_attribute("my_messages.MyMessageType.MyNestedMessageType",
-    ///                       "#[derive(Serialize)] #[serde(rename_all = \"snake_case\")]");
-    /// ```
-    pub fn message_attribute<P, A>(&mut self, path: P, attribute: A) -> &mut Self
-    where
-        P: AsRef<str>,
-        A: AsRef<str>,
-    {
-        self.message_attributes
-            .insert(path.as_ref().to_string(), attribute.as_ref().to_string());
-        self
-    }
-
-    /// Add additional attribute to matched enums and one-ofs.
-    ///
-    /// # Arguments
-    ///
-    /// **`paths`** - a path matching any number of types. It works the same way as in
-    /// [`btree_map`](#method.btree_map), just with the field name omitted.
-    ///
-    /// **`attribute`** - an arbitrary string to be placed before each matched type. The
-    /// expected usage are additional attributes, but anything is allowed.
-    ///
-    /// The calls to this method are cumulative. They don't overwrite previous calls and if a
-    /// type is matched by multiple calls of the method, all relevant attributes are added to
-    /// it.
-    ///
-    /// For things like serde it might be needed to combine with [field
-    /// attributes](#method.field_attribute).
-    ///
-    /// # Examples
-    ///
-    /// ```rust
-    /// # let mut config = prost_build::Config::new();
-    /// // Nothing around uses floats, so we can derive real `Eq` in addition to `PartialEq`.
-    /// config.enum_attribute(".", "#[derive(Eq)]");
-    /// // Some messages want to be serializable with serde as well.
-    /// config.enum_attribute("my_messages.MyEnumType",
-    ///                       "#[derive(Serialize)] #[serde(rename_all = \"snake_case\")]");
-    /// config.enum_attribute("my_messages.MyMessageType.MyNestedEnumType",
-    ///                       "#[derive(Serialize)] #[serde(rename_all = \"snake_case\")]");
-    /// ```
-    ///
-    /// # Oneof fields
-    ///
-    /// The `oneof` fields don't have a type name of their own inside Protobuf. Therefore, the
-    /// field name can be used both with `enum_attribute` and `field_attribute` ‒ the first is
-    /// placed before the `enum` type definition, the other before the field inside corresponding
-    /// message `struct`.
-    ///
-    /// In other words, to place an attribute on the `enum` implementing the `oneof`, the match
-    /// would look like `my_messages.MyNestedMessageType.oneofname`.
-    pub fn enum_attribute<P, A>(&mut self, path: P, attribute: A) -> &mut Self
-    where
-        P: AsRef<str>,
-        A: AsRef<str>,
-    {
-        self.enum_attributes
-            .insert(path.as_ref().to_string(), attribute.as_ref().to_string());
-        self
-    }
-
-    /// Wrap matched fields in a `Box`.
-    ///
-    /// # Arguments
-    ///
-    /// **`path`** - a path matching any number of fields. These fields get the attribute.
-    /// For details about matching fields see [`btree_map`](#method.btree_map).
-    ///
-    /// # Examples
-    ///
-    /// ```rust
-    /// # let mut config = prost_build::Config::new();
-    /// config.boxed(".my_messages.MyMessageType.my_field");
-    /// ```
-    pub fn boxed<P>(&mut self, path: P) -> &mut Self
-    where
-        P: AsRef<str>,
-    {
-        self.boxed.insert(path.as_ref().to_string(), ());
-        self
-    }
-
-    /// Configures the code generator to use the provided service generator.
-    pub fn service_generator(&mut self, service_generator: Box<dyn ServiceGenerator>) -> &mut Self {
-        self.service_generator = Some(service_generator);
-        self
-    }
-
-    /// Configures the code generator to not use the `prost_types` crate for Protobuf well-known
-    /// types, and instead generate Protobuf well-known types from their `.proto` definitions.
-    pub fn compile_well_known_types(&mut self) -> &mut Self {
-        self.prost_types = false;
-        self
-    }
-
-    /// Configures the code generator to omit documentation comments on generated Protobuf types.
-    ///
-    /// # Example
-    ///
-    /// Occasionally `.proto` files contain code blocks which are not valid Rust. To avoid doctest
-    /// failures, annotate the invalid code blocks with an [`ignore` or `no_run` attribute][1], or
-    /// disable doctests for the crate with a [Cargo.toml entry][2]. If neither of these options
-    /// are possible, then omit comments on generated code during doctest builds:
-    ///
-    /// ```rust,no_run
-    /// # fn main() -> std::io::Result<()> {
-    /// let mut config = prost_build::Config::new();
-    /// config.disable_comments(&["."]);
-    /// config.compile_protos(&["src/frontend.proto", "src/backend.proto"], &["src"])?;
-    /// #     Ok(())
-    /// # }
-    /// ```
-    ///
-    /// As with other options which take a set of paths, comments can be disabled on a per-package
-    /// or per-symbol basis.
-    ///
-    /// [1]: https://doc.rust-lang.org/rustdoc/documentation-tests.html#attributes
-    /// [2]: https://doc.rust-lang.org/cargo/reference/cargo-targets.html#configuring-a-target
-    pub fn disable_comments<I, S>(&mut self, paths: I) -> &mut Self
-    where
-        I: IntoIterator<Item = S>,
-        S: AsRef<str>,
-    {
-        self.disable_comments.clear();
-        for matcher in paths {
-            self.disable_comments
-                .insert(matcher.as_ref().to_string(), ());
-        }
-        self
-    }
-
-    /// Skips generating `impl Debug` for types
-    pub fn skip_debug<I, S>(&mut self, paths: I) -> &mut Self
-    where
-        I: IntoIterator<Item = S>,
-        S: AsRef<str>,
-    {
-        self.skip_debug.clear();
-        for matcher in paths {
-            self.skip_debug.insert(matcher.as_ref().to_string(), ());
-        }
-        self
-    }
-
-    /// Declare an externally provided Protobuf package or type.
-    ///
-    /// `extern_path` allows `prost` types in external crates to be referenced in generated code.
-    ///
-    /// When `prost` compiles a `.proto` which includes an import of another `.proto`, it will
-    /// automatically recursively compile the imported file as well. `extern_path` can be used
-    /// to instead substitute types from an external crate.
-    ///
-    /// # Example
-    ///
-    /// As an example, consider a crate, `uuid`, with a `prost`-generated `Uuid` type:
-    ///
-    /// ```proto
-    /// // uuid.proto
-    ///
-    /// syntax = "proto3";
-    /// package uuid;
-    ///
-    /// message Uuid {
-    ///     string uuid_str = 1;
-    /// }
-    /// ```
-    ///
-    /// The `uuid` crate implements some traits for `Uuid`, and publicly exports it:
-    ///
-    /// ```rust,ignore
-    /// // lib.rs in the uuid crate
-    ///
-    /// include!(concat!(env!("OUT_DIR"), "/uuid.rs"));
-    ///
-    /// pub trait DoSomething {
-    ///     fn do_it(&self);
-    /// }
-    ///
-    /// impl DoSomething for Uuid {
-    ///     fn do_it(&self) {
-    ///         println!("Done");
-    ///     }
-    /// }
-    /// ```
-    ///
-    /// A separate crate, `my_application`, uses `prost` to generate message types which reference
-    /// `Uuid`:
-    ///
-    /// ```proto
-    /// // my_application.proto
-    ///
-    /// syntax = "proto3";
-    /// package my_application;
-    ///
-    /// import "uuid.proto";
-    ///
-    /// message MyMessage {
-    ///     uuid.Uuid message_id = 1;
-    ///     string some_payload = 2;
-    /// }
-    /// ```
-    ///
-    /// Additionally, `my_application` depends on the trait impls provided by the `uuid` crate:
-    ///
-    /// ```rust,ignore
-    /// // `main.rs` of `my_application`
-    ///
-    /// use uuid::{DoSomething, Uuid};
-    ///
-    /// include!(concat!(env!("OUT_DIR"), "/my_application.rs"));
-    ///
-    /// pub fn process_message(msg: MyMessage) {
-    ///     if let Some(uuid) = msg.message_id {
-    ///         uuid.do_it();
-    ///     }
-    /// }
-    /// ```
-    ///
-    /// Without configuring `uuid` as an external path in `my_application`'s `build.rs`, `prost`
-    /// would compile a completely separate version of the `Uuid` type, and `process_message` would
-    /// fail to compile. However, if `my_application` configures `uuid` as an extern path with a
-    /// call to `.extern_path(".uuid", "::uuid")`, `prost` will use the external type instead of
-    /// compiling a new version of `Uuid`. Note that the configuration could also be specified as
-    /// `.extern_path(".uuid.Uuid", "::uuid::Uuid")` if only the `Uuid` type were externally
-    /// provided, and not the whole `uuid` package.
-    ///
-    /// # Usage
-    ///
-    /// `extern_path` takes a fully-qualified Protobuf path, and the corresponding Rust path that
-    /// it will be substituted with in generated code. The Protobuf path can refer to a package or
-    /// a type, and the Rust path should correspondingly refer to a Rust module or type.
-    ///
-    /// ```rust
-    /// # let mut config = prost_build::Config::new();
-    /// // Declare the `uuid` Protobuf package and all nested packages and types as externally
-    /// // provided by the `uuid` crate.
-    /// config.extern_path(".uuid", "::uuid");
-    ///
-    /// // Declare the `foo.bar.baz` Protobuf package and all nested packages and types as
-    /// // externally provided by the `foo_bar_baz` crate.
-    /// config.extern_path(".foo.bar.baz", "::foo_bar_baz");
-    ///
-    /// // Declare the `uuid.Uuid` Protobuf type (and all nested types) as externally provided
-    /// // by the `uuid` crate's `Uuid` type.
-    /// config.extern_path(".uuid.Uuid", "::uuid::Uuid");
-    /// ```
-    pub fn extern_path<P1, P2>(&mut self, proto_path: P1, rust_path: P2) -> &mut Self
-    where
-        P1: Into<String>,
-        P2: Into<String>,
-    {
-        self.extern_paths
-            .push((proto_path.into(), rust_path.into()));
-        self
-    }
-
-    /// When set, the `FileDescriptorSet` generated by `protoc` is written to the provided
-    /// filesystem path.
-    ///
-    /// This option can be used in conjunction with the [`include_bytes!`] macro and the types in
-    /// the `prost-types` crate for implementing reflection capabilities, among other things.
-    ///
-    /// ## Example
-    ///
-    /// In `build.rs`:
-    ///
-    /// ```rust, no_run
-    /// # use std::env;
-    /// # use std::path::PathBuf;
-    /// # let mut config = prost_build::Config::new();
-    /// config.file_descriptor_set_path(
-    ///     PathBuf::from(env::var("OUT_DIR").expect("OUT_DIR environment variable not set"))
-    ///         .join("file_descriptor_set.bin"));
-    /// ```
-    ///
-    /// In `lib.rs`:
-    ///
-    /// ```rust,ignore
-    /// let file_descriptor_set_bytes = include_bytes!(concat!(env!("OUT_DIR"), "/file_descriptor_set.bin"));
-    /// let file_descriptor_set = prost_types::FileDescriptorSet::decode(&file_descriptor_set_bytes[..]).unwrap();
-    /// ```
-    pub fn file_descriptor_set_path<P>(&mut self, path: P) -> &mut Self
-    where
-        P: Into<PathBuf>,
-    {
-        self.file_descriptor_set_path = Some(path.into());
-        self
-    }
-
-    /// In combination with with `file_descriptor_set_path`, this can be used to provide a file
-    /// descriptor set as an input file, rather than having prost-build generate the file by calling
-    /// protoc.
-    ///
-    /// In `build.rs`:
-    ///
-    /// ```rust
-    /// # let mut config = prost_build::Config::new();
-    /// config.file_descriptor_set_path("path/from/build/system")
-    ///     .skip_protoc_run()
-    ///     .compile_protos(&["src/items.proto"], &["src/"]);
-    /// ```
-    ///
-    pub fn skip_protoc_run(&mut self) -> &mut Self {
-        self.skip_protoc_run = true;
-        self
-    }
-
-    /// Configures the code generator to not strip the enum name from variant names.
-    ///
-    /// Protobuf enum definitions commonly include the enum name as a prefix of every variant name.
-    /// This style is non-idiomatic in Rust, so by default `prost` strips the enum name prefix from
-    /// variants which include it. Configuring this option prevents `prost` from stripping the
-    /// prefix.
-    pub fn retain_enum_prefix(&mut self) -> &mut Self {
-        self.strip_enum_prefix = false;
-        self
-    }
-
-    /// Configures the output directory where generated Rust files will be written.
-    ///
-    /// If unset, defaults to the `OUT_DIR` environment variable. `OUT_DIR` is set by Cargo when
-    /// executing build scripts, so `out_dir` typically does not need to be configured.
-    pub fn out_dir<P>(&mut self, path: P) -> &mut Self
-    where
-        P: Into<PathBuf>,
-    {
-        self.out_dir = Some(path.into());
-        self
-    }
-
-    /// Configures what filename protobufs with no package definition are written to.
-    /// The filename will be appended with the `.rs` extension.
-    pub fn default_package_filename<S>(&mut self, filename: S) -> &mut Self
-    where
-        S: Into<String>,
-    {
-        self.default_package_filename = filename.into();
-        self
-    }
-
-    /// Configures the code generator to include type names.
-    ///
-    /// Message types will implement `Name` trait, which provides type and package name.
-    /// This is needed for encoding messages as `Any` type.
-    pub fn enable_type_names(&mut self) -> &mut Self {
-        self.enable_type_names = true;
-        self
-    }
-
-    /// Specify domain names to use with message type URLs.
-    ///
-    /// # Domains
-    ///
-    /// **`paths`** - a path matching any number of types. It works the same way as in
-    /// [`btree_map`](#method.btree_map), just with the field name omitted.
-    ///
-    /// **`domain`** - an arbitrary string to be used as a prefix for type URLs.
-    ///
-    /// # Examples
-    ///
-    /// ```rust
-    /// # let mut config = prost_build::Config::new();
-    /// // Full type URL of the message `google.profile.Person`,
-    /// // will be `type.googleapis.com/google.profile.Person`.
-    /// config.type_name_domain(&["."], "type.googleapis.com");
-    /// ```
-    pub fn type_name_domain<I, S, D>(&mut self, paths: I, domain: D) -> &mut Self
-    where
-        I: IntoIterator<Item = S>,
-        S: AsRef<str>,
-        D: AsRef<str>,
-    {
-        self.type_name_domains.clear();
-        for matcher in paths {
-            self.type_name_domains
-                .insert(matcher.as_ref().to_string(), domain.as_ref().to_string());
-        }
-        self
-    }
-
-    /// Configures the path that's used for deriving `Message` for generated messages.
-    /// This is mainly useful for generating crates that wish to re-export prost.
-    /// Defaults to `::prost::Message` if not specified.
-    pub fn prost_path<S>(&mut self, path: S) -> &mut Self
-    where
-        S: Into<String>,
-    {
-        self.prost_path = Some(path.into());
-        self
-    }
-
-    /// Add an argument to the `protoc` protobuf compilation invocation.
-    ///
-    /// # Example `build.rs`
-    ///
-    /// ```rust,no_run
-    /// # use std::io::Result;
-    /// fn main() -> Result<()> {
-    ///   let mut prost_build = prost_build::Config::new();
-    ///   // Enable a protoc experimental feature.
-    ///   prost_build.protoc_arg("--experimental_allow_proto3_optional");
-    ///   prost_build.compile_protos(&["src/frontend.proto", "src/backend.proto"], &["src"])?;
-    ///   Ok(())
-    /// }
-    /// ```
-    pub fn protoc_arg<S>(&mut self, arg: S) -> &mut Self
-    where
-        S: AsRef<OsStr>,
-    {
-        self.protoc_args.push(arg.as_ref().to_owned());
-        self
-    }
-
-    /// Configures the optional module filename for easy inclusion of all generated Rust files
-    ///
-    /// If set, generates a file (inside the `OUT_DIR` or `out_dir()` as appropriate) which contains
-    /// a set of `pub mod XXX` statements combining to load all Rust files generated.  This can allow
-    /// for a shortcut where multiple related proto files have been compiled together resulting in
-    /// a semi-complex set of includes.
-    ///
-    /// Turning a need for:
-    ///
-    /// ```rust,no_run,ignore
-    /// pub mod Foo {
-    ///     pub mod Bar {
-    ///         include!(concat!(env!("OUT_DIR"), "/foo.bar.rs"));
-    ///     }
-    ///     pub mod Baz {
-    ///         include!(concat!(env!("OUT_DIR"), "/foo.baz.rs"));
-    ///     }
-    /// }
-    /// ```
-    ///
-    /// Into the simpler:
-    ///
-    /// ```rust,no_run,ignore
-    /// include!(concat!(env!("OUT_DIR"), "/_includes.rs"));
-    /// ```
-    pub fn include_file<P>(&mut self, path: P) -> &mut Self
-    where
-        P: Into<PathBuf>,
-    {
-        self.include_file = Some(path.into());
-        self
-    }
-
-    /// Configures the code generator to format the output code via `prettyplease`.
-    ///
-    /// By default, this is enabled but if the `format` feature is not enabled this does
-    /// nothing.
-    pub fn format(&mut self, enabled: bool) -> &mut Self {
-        self.fmt = enabled;
-        self
-    }
-
-    /// Compile a [`FileDescriptorSet`] into Rust files during a Cargo build with
-    /// additional code generator configuration options.
-    ///
-    /// This method is like `compile_protos` function except it does not invoke `protoc`
-    /// and instead requires the user to supply a [`FileDescriptorSet`].
-    ///
-    /// # Example `build.rs`
-    ///
-    /// ```rust,no_run
-    /// # use prost_types::FileDescriptorSet;
-    /// # fn fds() -> FileDescriptorSet { todo!() }
-    /// fn main() -> std::io::Result<()> {
-    ///   let file_descriptor_set = fds();
-    ///
-    ///   prost_build::Config::new()
-    ///     .compile_fds(file_descriptor_set)
-    /// }
-    /// ```
-    pub fn compile_fds(&mut self, fds: FileDescriptorSet) -> Result<()> {
-        let mut target_is_env = false;
-        let target: PathBuf = self.out_dir.clone().map(Ok).unwrap_or_else(|| {
-            env::var_os("OUT_DIR")
-                .ok_or_else(|| {
-                    Error::new(ErrorKind::Other, "OUT_DIR environment variable is not set")
-                })
-                .map(|val| {
-                    target_is_env = true;
-                    Into::into(val)
-                })
-        })?;
-
-        let requests = fds
-            .file
-            .into_iter()
-            .map(|descriptor| {
-                (
-                    Module::from_protobuf_package_name(descriptor.package()),
-                    descriptor,
-                )
-            })
-            .collect::<Vec<_>>();
-
-        let file_names = requests
-            .iter()
-            .map(|req| {
-                (
-                    req.0.clone(),
-                    req.0.to_file_name_or(&self.default_package_filename),
-                )
-            })
-            .collect::<HashMap<Module, String>>();
-
-        let modules = self.generate(requests)?;
-        for (module, content) in &modules {
-            let file_name = file_names
-                .get(module)
-                .expect("every module should have a filename");
-            let output_path = target.join(file_name);
-
-            let previous_content = fs::read(&output_path);
-
-            if previous_content
-                .map(|previous_content| previous_content == content.as_bytes())
-                .unwrap_or(false)
-            {
-                trace!("unchanged: {:?}", file_name);
-            } else {
-                trace!("writing: {:?}", file_name);
-                fs::write(output_path, content)?;
-            }
-        }
-
-        if let Some(ref include_file) = self.include_file {
-            trace!("Writing include file: {:?}", target.join(include_file));
-            let mut file = fs::File::create(target.join(include_file))?;
-            self.write_line(&mut file, 0, "// This file is @generated by prost-build.")?;
-            self.write_includes(
-                modules.keys().collect(),
-                &mut file,
-                if target_is_env { None } else { Some(&target) },
-                &file_names,
-            )?;
-            file.flush()?;
-        }
-
-        Ok(())
-    }
-
-    /// Compile `.proto` files into Rust files during a Cargo build with additional code generator
-    /// configuration options.
-    ///
-    /// This method is like the `prost_build::compile_protos` function, with the added ability to
-    /// specify non-default code generation options. See that function for more information about
-    /// the arguments and generated outputs.
-    ///
-    /// The `protos` and `includes` arguments are ignored if `skip_protoc_run` is specified.
-    ///
-    /// # Example `build.rs`
-    ///
-    /// ```rust,no_run
-    /// # use std::io::Result;
-    /// fn main() -> Result<()> {
-    ///   let mut prost_build = prost_build::Config::new();
-    ///   prost_build.btree_map(&["."]);
-    ///   prost_build.compile_protos(&["src/frontend.proto", "src/backend.proto"], &["src"])?;
-    ///   Ok(())
-    /// }
-    /// ```
-    pub fn compile_protos(
-        &mut self,
-        protos: &[impl AsRef<Path>],
-        includes: &[impl AsRef<Path>],
-    ) -> Result<()> {
-        // TODO: This should probably emit 'rerun-if-changed=PATH' directives for cargo, however
-        // according to [1] if any are output then those paths replace the default crate root,
-        // which is undesirable. Figure out how to do it in an additive way; perhaps gcc-rs has
-        // this figured out.
-        // [1]: http://doc.crates.io/build-script.html#outputs-of-the-build-script
-
-        let tmp;
-        let file_descriptor_set_path = if let Some(path) = &self.file_descriptor_set_path {
-            path.clone()
-        } else {
-            if self.skip_protoc_run {
-                return Err(Error::new(
-                    ErrorKind::Other,
-                    "file_descriptor_set_path is required with skip_protoc_run",
-                ));
-            }
-            tmp = tempfile::Builder::new().prefix("prost-build").tempdir()?;
-            tmp.path().join("prost-descriptor-set")
-        };
-
-        if !self.skip_protoc_run {
-            let protoc = protoc_from_env();
-
-            let mut cmd = Command::new(protoc.clone());
-            cmd.arg("--include_imports")
-                .arg("--include_source_info")
-                .arg("-o")
-                .arg(&file_descriptor_set_path);
-
-            for include in includes {
-                if include.as_ref().exists() {
-                    cmd.arg("-I").arg(include.as_ref());
-                } else {
-                    debug!(
-                        "ignoring {} since it does not exist.",
-                        include.as_ref().display()
-                    )
-                }
-            }
-
-            // Set the protoc include after the user includes in case the user wants to
-            // override one of the built-in .protos.
-            if let Some(protoc_include) = protoc_include_from_env() {
-                cmd.arg("-I").arg(protoc_include);
-            }
-
-            for arg in &self.protoc_args {
-                cmd.arg(arg);
-            }
-
-            for proto in protos {
-                cmd.arg(proto.as_ref());
-            }
-
-            debug!("Running: {:?}", cmd);
-
-            let output = match cmd.output() {
-                Err(err) if ErrorKind::NotFound == err.kind() => return Err(Error::new(
-                    err.kind(),
-                    error_message_protoc_not_found()
-                )),
-                Err(err) => return Err(Error::new(
-                    err.kind(),
-                    format!("failed to invoke protoc (hint: https://docs.rs/prost-build/#sourcing-protoc): (path: {:?}): {}", &protoc, err),
-                )),
-                Ok(output) => output,
-            };
-
-            if !output.status.success() {
-                return Err(Error::new(
-                    ErrorKind::Other,
-                    format!("protoc failed: {}", String::from_utf8_lossy(&output.stderr)),
-                ));
-            }
-        }
-
-        let buf = fs::read(&file_descriptor_set_path).map_err(|e| {
-            Error::new(
-                e.kind(),
-                format!(
-                    "unable to open file_descriptor_set_path: {:?}, OS: {}",
-                    &file_descriptor_set_path, e
-                ),
-            )
-        })?;
-        let file_descriptor_set = FileDescriptorSet::decode(buf.as_slice()).map_err(|error| {
-            Error::new(
-                ErrorKind::InvalidInput,
-                format!("invalid FileDescriptorSet: {}", error),
-            )
-        })?;
-
-        self.compile_fds(file_descriptor_set)
-    }
-
-    fn write_includes(
-        &self,
-        mut modules: Vec<&Module>,
-        outfile: &mut impl Write,
-        basepath: Option<&PathBuf>,
-        file_names: &HashMap<Module, String>,
-    ) -> Result<()> {
-        modules.sort();
-
-        let mut stack = Vec::new();
-
-        for module in modules {
-            while !module.components.starts_with(&stack) {
-                stack.pop();
-                self.write_line(outfile, stack.len(), "}")?;
-            }
-            while stack.len() < module.components.len() {
-                self.write_line(
-                    outfile,
-                    stack.len(),
-                    &format!("pub mod {} {{", module.part(stack.len())),
-                )?;
-                stack.push(module.part(stack.len()).to_owned());
-            }
-
-            let file_name = file_names
-                .get(module)
-                .expect("every module should have a filename");
-
-            if basepath.is_some() {
-                self.write_line(
-                    outfile,
-                    stack.len(),
-                    &format!("include!(\"{}\");", file_name),
-                )?;
-            } else {
-                self.write_line(
-                    outfile,
-                    stack.len(),
-                    &format!("include!(concat!(env!(\"OUT_DIR\"), \"/{}\"));", file_name),
-                )?;
-            }
-        }
-
-        for depth in (0..stack.len()).rev() {
-            self.write_line(outfile, depth, "}")?;
-        }
-
-        Ok(())
-    }
-
-    fn write_line(&self, outfile: &mut impl Write, depth: usize, line: &str) -> Result<()> {
-        outfile.write_all(format!("{}{}\n", ("    ").to_owned().repeat(depth), line).as_bytes())
-    }
-
-    /// Processes a set of modules and file descriptors, returning a map of modules to generated
-    /// code contents.
-    ///
-    /// This is generally used when control over the output should not be managed by Prost,
-    /// such as in a flow for a `protoc` code generating plugin. When compiling as part of a
-    /// `build.rs` file, instead use [`compile_protos()`].
-    pub fn generate(
-        &mut self,
-        requests: Vec<(Module, FileDescriptorProto)>,
-    ) -> Result<HashMap<Module, String>> {
-        let mut modules = HashMap::new();
-        let mut packages = HashMap::new();
-
-        let message_graph = MessageGraph::new(requests.iter().map(|x| &x.1))
-            .map_err(|error| Error::new(ErrorKind::InvalidInput, error))?;
-        let extern_paths = ExternPaths::new(&self.extern_paths, self.prost_types)
-            .map_err(|error| Error::new(ErrorKind::InvalidInput, error))?;
-
-        for (request_module, request_fd) in requests {
-            // Only record packages that have services
-            if !request_fd.service.is_empty() {
-                packages.insert(request_module.clone(), request_fd.package().to_string());
-            }
-            let buf = modules
-                .entry(request_module.clone())
-                .or_insert_with(String::new);
-            CodeGenerator::generate(self, &message_graph, &extern_paths, request_fd, buf);
-            if buf.is_empty() {
-                // Did not generate any code, remove from list to avoid inclusion in include file or output file list
-                modules.remove(&request_module);
-            }
-        }
-
-        if let Some(ref mut service_generator) = self.service_generator {
-            for (module, package) in packages {
-                let buf = modules.get_mut(&module).unwrap();
-                service_generator.finalize_package(&package, buf);
-            }
-        }
-
-        if self.fmt {
-            self.fmt_modules(&mut modules);
-        }
-
-        self.add_generated_modules(&mut modules);
-
-        Ok(modules)
-    }
-
-    fn add_generated_modules(&mut self, modules: &mut HashMap<Module, String>) {
-        for buf in modules.values_mut() {
-            let with_generated = "// This file is @generated by prost-build.\n".to_string() + buf;
-            *buf = with_generated;
-        }
-    }
-
-    #[cfg(feature = "format")]
-    fn fmt_modules(&mut self, modules: &mut HashMap<Module, String>) {
-        for buf in modules.values_mut() {
-            let file = syn::parse_file(buf).unwrap();
-            let formatted = prettyplease::unparse(&file);
-            *buf = formatted;
-        }
-    }
-
-    #[cfg(not(feature = "format"))]
-    fn fmt_modules(&mut self, _: &mut HashMap<Module, String>) {}
-}
-
-impl default::Default for Config {
-    fn default() -> Config {
-        Config {
-            file_descriptor_set_path: None,
-            service_generator: None,
-            map_type: PathMap::default(),
-            bytes_type: PathMap::default(),
-            type_attributes: PathMap::default(),
-            message_attributes: PathMap::default(),
-            enum_attributes: PathMap::default(),
-            field_attributes: PathMap::default(),
-            boxed: PathMap::default(),
-            prost_types: true,
-            strip_enum_prefix: true,
-            out_dir: None,
-            extern_paths: Vec::new(),
-            default_package_filename: "_".to_string(),
-            enable_type_names: false,
-            type_name_domains: PathMap::default(),
-            protoc_args: Vec::new(),
-            disable_comments: PathMap::default(),
-            skip_debug: PathMap::default(),
-            skip_protoc_run: false,
-            include_file: None,
-            prost_path: None,
-            fmt: true,
-        }
-    }
-}
-
-impl fmt::Debug for Config {
-    fn fmt(&self, fmt: &mut fmt::Formatter<'_>) -> fmt::Result {
-        fmt.debug_struct("Config")
-            .field("file_descriptor_set_path", &self.file_descriptor_set_path)
-            .field("service_generator", &self.service_generator.is_some())
-            .field("map_type", &self.map_type)
-            .field("bytes_type", &self.bytes_type)
-            .field("type_attributes", &self.type_attributes)
-            .field("field_attributes", &self.field_attributes)
-            .field("prost_types", &self.prost_types)
-            .field("strip_enum_prefix", &self.strip_enum_prefix)
-            .field("out_dir", &self.out_dir)
-            .field("extern_paths", &self.extern_paths)
-            .field("default_package_filename", &self.default_package_filename)
-            .field("enable_type_names", &self.enable_type_names)
-            .field("type_name_domains", &self.type_name_domains)
-            .field("protoc_args", &self.protoc_args)
-            .field("disable_comments", &self.disable_comments)
-            .field("skip_debug", &self.skip_debug)
-            .field("prost_path", &self.prost_path)
-            .finish()
-    }
-}
-
-/// A Rust module path for a Protobuf package.
-#[derive(Clone, Debug, PartialEq, Eq, Hash, PartialOrd, Ord)]
-pub struct Module {
-    components: Vec<String>,
-}
-
-impl Module {
-    /// Construct a module path from an iterator of parts.
-    pub fn from_parts<I>(parts: I) -> Self
-    where
-        I: IntoIterator,
-        I::Item: Into<String>,
-    {
-        Self {
-            components: parts.into_iter().map(|s| s.into()).collect(),
-        }
-    }
-
-    /// Construct a module path from a Protobuf package name.
-    ///
-    /// Constituent parts are automatically converted to snake case in order to follow
-    /// Rust module naming conventions.
-    pub fn from_protobuf_package_name(name: &str) -> Self {
-        Self {
-            components: name
-                .split('.')
-                .filter(|s| !s.is_empty())
-                .map(to_snake)
-                .collect(),
-        }
-    }
-
-    /// An iterator over the parts of the path.
-    pub fn parts(&self) -> impl Iterator<Item = &str> {
-        self.components.iter().map(|s| s.as_str())
-    }
-
-    /// Format the module path into a filename for generated Rust code.
-    ///
-    /// If the module path is empty, `default` is used to provide the root of the filename.
-    pub fn to_file_name_or(&self, default: &str) -> String {
-        let mut root = if self.components.is_empty() {
-            default.to_owned()
-        } else {
-            self.components.join(".")
-        };
-
-        root.push_str(".rs");
-
-        root
-    }
-
-    /// The number of parts in the module's path.
-    pub fn len(&self) -> usize {
-        self.components.len()
-    }
-
-    /// Whether the module's path contains any components.
-    pub fn is_empty(&self) -> bool {
-        self.components.is_empty()
-    }
-
-    // TODO: remove if it stays unused
-    #[allow(dead_code)]
-    fn to_partial_file_name(&self, range: RangeToInclusive<usize>) -> String {
-        self.components[range].join(".")
-    }
-
-    fn part(&self, idx: usize) -> &str {
-        self.components[idx].as_str()
-    }
-}
-
-impl fmt::Display for Module {
-    fn fmt(&self, f: &mut fmt::Formatter) -> fmt::Result {
-        let mut parts = self.parts();
-        if let Some(first) = parts.next() {
-            f.write_str(first)?;
-        }
-        for part in parts {
-            f.write_str("::")?;
-            f.write_str(part)?;
-        }
-        Ok(())
-    }
-}
-
-=======
->>>>>>> 69145430
 /// Compile `.proto` files into Rust files during a Cargo build.
 ///
 /// The generated `.rs` files are written to the Cargo `OUT_DIR` directory, suitable for use with
