--- conflicted
+++ resolved
@@ -818,7 +818,15 @@
         self
     }
 
-<<<<<<< HEAD
+    /// Configures the code generator to format the output code via `prettyplease`.
+    ///
+    /// By default, this is enabled but if the `format` feature is not enabled this does
+    /// nothing.
+    pub fn format(&mut self, enabled: bool) -> &mut Self {
+        self.fmt = enabled;
+        self
+    }
+
     pub fn add_type_mapping<M>(&mut self, to_match: M, custom_type: CustomType) -> &mut Self
     where
         M: ToString,
@@ -846,14 +854,6 @@
 
     pub fn inline_enums(&mut self) -> &mut Self {
         self.inline_enums = true;
-=======
-    /// Configures the code generator to format the output code via `prettyplease`.
-    ///
-    /// By default, this is enabled but if the `format` feature is not enabled this does
-    /// nothing.
-    pub fn format(&mut self, enabled: bool) -> &mut Self {
-        self.fmt = enabled;
->>>>>>> 7ea0789b
         self
     }
 
