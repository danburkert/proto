--- conflicted
+++ resolved
@@ -23,11 +23,7 @@
 prost-types = { version = "0.9.0", path = "../prost-types", default-features = false }
 tempfile = "3"
 lazy_static = "1.4.0"
-<<<<<<< HEAD
-regex = { version = "1.5.4", default-features = false, features = ["std", "unicode-perl"] }
-=======
 regex = { version = "1.5.5", default-features = false, features = ["std", "unicode-bool"] }
->>>>>>> 2f6b6f1c
 
 [build-dependencies]
 which = { version = "4", default-features = false }
