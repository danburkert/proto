[package]
name = "prost-build"
version = "0.10.1"
authors = [
    "Dan Burkert <dan@danburkert.com>",
    "Tokio Contributors <team@tokio.rs>",
]
license = "Apache-2.0"
repository = "https://github.com/tokio-rs/prost"
documentation = "https://docs.rs/prost-build"
readme = "README.md"
description = "A Protocol Buffers implementation for the Rust Language."
edition = "2018"

[features]
default = []
vendored = []
# When MSRV moves to 1.60, these can change to dep:
cleanup-markdown = ["pulldown-cmark", "pulldown-cmark-to-cmark"]

[dependencies]
bytes = { version = "1", default-features = false }
heck = "0.4"
itertools = "0.10"
log = "0.4"
multimap = { version = "0.8", default-features = false }
petgraph = { version = "0.6", default-features = false }
prost = { version = "0.10.0", path = "..", default-features = false }
prost-types = { version = "0.10.0", path = "../prost-types", default-features = false }
tempfile = "3"
lazy_static = "1.4.0"
regex = { version = "1.5.5", default-features = false, features = ["std", "unicode-bool"] }
<<<<<<< HEAD
which = "4"
=======
# These two must be kept in sync
pulldown-cmark = { version = "0.9.1", optional = true, default-features = false }
pulldown-cmark-to-cmark = { version = "10.0.1", optional = true }

[build-dependencies]
which = { version = "4", default-features = false }
cfg-if = "1"
cmake = "0.1"
>>>>>>> 8576e5d5

[dev-dependencies]
env_logger = { version = "0.8", default-features = false }
<|MERGE_RESOLUTION|>--- conflicted
+++ resolved
@@ -30,18 +30,10 @@
 tempfile = "3"
 lazy_static = "1.4.0"
 regex = { version = "1.5.5", default-features = false, features = ["std", "unicode-bool"] }
-<<<<<<< HEAD
 which = "4"
-=======
 # These two must be kept in sync
 pulldown-cmark = { version = "0.9.1", optional = true, default-features = false }
 pulldown-cmark-to-cmark = { version = "10.0.1", optional = true }
 
-[build-dependencies]
-which = { version = "4", default-features = false }
-cfg-if = "1"
-cmake = "0.1"
->>>>>>> 8576e5d5
-
 [dev-dependencies]
 env_logger = { version = "0.8", default-features = false }
