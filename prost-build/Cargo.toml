--- conflicted
+++ resolved
@@ -30,13 +30,8 @@
 prost = { version = "0.11.9", path = "..", default-features = false }
 prost-types = { version = "0.11.9", path = "../prost-types", default-features = false }
 tempfile = "3"
-<<<<<<< HEAD
-lazy_static = "1.4.0"
+once_cell = "1.17.1"
 regex = { version = "1.8.1", default-features = false, features = ["std", "unicode-bool"] }
-=======
-once_cell = "1.17.1"
-regex = { version = "1.5.5", default-features = false, features = ["std", "unicode-bool"] }
->>>>>>> ca73cbe4
 which = "4"
 
 prettyplease = { version = "0.2", optional = true }
