[package]
name = "prost-build"
version = "0.6.1"
authors = ["Dan Burkert <dan@danburkert.com>"]
license = "Apache-2.0"
repository = "https://github.com/danburkert/prost"
documentation = "https://docs.rs/prost-build"
readme = "README.md"
description = "A Protocol Buffers implementation for the Rust Language."
edition = "2018"

[dependencies]
<<<<<<< HEAD
bytes = { version = "0.5", default-features = false }
comrak = "0.7"
=======
bytes = { version = "0.6", default-features = false }
>>>>>>> b664fef2
heck = "0.3"
itertools = "0.9"
log = "0.4"
multimap = { version = "0.8", default-features = false }
petgraph = { version = "0.5", default-features = false }
prost = { version = "0.6.1", path = "..", default-features = false }
prost-types = { version = "0.6.1", path = "../prost-types", default-features = false }
tempfile = "3"

[build-dependencies]
which = { version = "4", default-features = false }

[dev-dependencies]
<<<<<<< HEAD
env_logger = { version = "0.7", default-features = false }
pretty_assertions = "0.6"
=======
env_logger = { version = "0.8", default-features = false }
>>>>>>> b664fef2
<|MERGE_RESOLUTION|>--- conflicted
+++ resolved
@@ -10,12 +10,8 @@
 edition = "2018"
 
 [dependencies]
-<<<<<<< HEAD
-bytes = { version = "0.5", default-features = false }
+bytes = { version = "0.6", default-features = false }
 comrak = "0.7"
-=======
-bytes = { version = "0.6", default-features = false }
->>>>>>> b664fef2
 heck = "0.3"
 itertools = "0.9"
 log = "0.4"
@@ -29,9 +25,5 @@
 which = { version = "4", default-features = false }
 
 [dev-dependencies]
-<<<<<<< HEAD
-env_logger = { version = "0.7", default-features = false }
-pretty_assertions = "0.6"
-=======
 env_logger = { version = "0.8", default-features = false }
->>>>>>> b664fef2
+pretty_assertions = "0.6"