/// The protocol compiler can output a FileDescriptorSet containing the .proto
/// files it parses.
#[derive(Clone, PartialEq, ::prost::Message)]
pub struct FileDescriptorSet {
    #[prost(message, repeated, tag="1")]
    pub file: ::std::vec::Vec<FileDescriptorProto>,
}
/// Describes a complete .proto file.
#[derive(Clone, PartialEq, ::prost::Message)]
pub struct FileDescriptorProto {
    /// file name, relative to root of source tree
    #[prost(string, optional, tag="1")]
    pub name: ::core::option::Option<::std::string::String>,
    /// e.g. "foo", "foo.bar", etc.
    #[prost(string, optional, tag="2")]
    pub package: ::core::option::Option<::std::string::String>,
    /// Names of files imported by this file.
    #[prost(string, repeated, tag="3")]
    pub dependency: ::std::vec::Vec<::std::string::String>,
    /// Indexes of the public imported files in the dependency list above.
    #[prost(int32, repeated, packed="false", tag="10")]
    pub public_dependency: ::std::vec::Vec<i32>,
    /// Indexes of the weak imported files in the dependency list.
    /// For Google-internal migration only. Do not use.
    #[prost(int32, repeated, packed="false", tag="11")]
    pub weak_dependency: ::std::vec::Vec<i32>,
    /// All top-level definitions in this file.
    #[prost(message, repeated, tag="4")]
    pub message_type: ::std::vec::Vec<DescriptorProto>,
    #[prost(message, repeated, tag="5")]
    pub enum_type: ::std::vec::Vec<EnumDescriptorProto>,
    #[prost(message, repeated, tag="6")]
    pub service: ::std::vec::Vec<ServiceDescriptorProto>,
    #[prost(message, repeated, tag="7")]
    pub extension: ::std::vec::Vec<FieldDescriptorProto>,
    #[prost(message, optional, tag="8")]
    pub options: ::core::option::Option<FileOptions>,
    /// This field contains optional information about the original source code.
    /// You may safely remove this entire field without harming runtime
    /// functionality of the descriptors -- the information is needed only by
    /// development tools.
    #[prost(message, optional, tag="9")]
    pub source_code_info: ::core::option::Option<SourceCodeInfo>,
    /// The syntax of the proto file.
    /// The supported values are "proto2" and "proto3".
    #[prost(string, optional, tag="12")]
    pub syntax: ::core::option::Option<::std::string::String>,
}
/// Describes a message type.
#[derive(Clone, PartialEq, ::prost::Message)]
pub struct DescriptorProto {
    #[prost(string, optional, tag="1")]
    pub name: ::core::option::Option<::std::string::String>,
    #[prost(message, repeated, tag="2")]
    pub field: ::std::vec::Vec<FieldDescriptorProto>,
    #[prost(message, repeated, tag="6")]
    pub extension: ::std::vec::Vec<FieldDescriptorProto>,
    #[prost(message, repeated, tag="3")]
    pub nested_type: ::std::vec::Vec<DescriptorProto>,
    #[prost(message, repeated, tag="4")]
    pub enum_type: ::std::vec::Vec<EnumDescriptorProto>,
    #[prost(message, repeated, tag="5")]
    pub extension_range: ::std::vec::Vec<descriptor_proto::ExtensionRange>,
    #[prost(message, repeated, tag="8")]
    pub oneof_decl: ::std::vec::Vec<OneofDescriptorProto>,
    #[prost(message, optional, tag="7")]
    pub options: ::core::option::Option<MessageOptions>,
    #[prost(message, repeated, tag="9")]
    pub reserved_range: ::std::vec::Vec<descriptor_proto::ReservedRange>,
    /// Reserved field names, which may not be used by fields in the same message.
    /// A given name may only be reserved once.
    #[prost(string, repeated, tag="10")]
    pub reserved_name: ::std::vec::Vec<::std::string::String>,
}
pub mod descriptor_proto {
    #[derive(Clone, PartialEq, ::prost::Message)]
    pub struct ExtensionRange {
        /// Inclusive.
        #[prost(int32, optional, tag="1")]
<<<<<<< HEAD
        pub start: ::core::option::Option<i32>,
=======
        pub start: ::std::option::Option<i32>,
        /// Exclusive.
>>>>>>> 6f3c60f1
        #[prost(int32, optional, tag="2")]
        pub end: ::core::option::Option<i32>,
        #[prost(message, optional, tag="3")]
        pub options: ::core::option::Option<super::ExtensionRangeOptions>,
    }
    /// Range of reserved tag numbers. Reserved tag numbers may not be used by
    /// fields or extension ranges in the same message. Reserved ranges may
    /// not overlap.
    #[derive(Clone, PartialEq, ::prost::Message)]
    pub struct ReservedRange {
        /// Inclusive.
        #[prost(int32, optional, tag="1")]
        pub start: ::core::option::Option<i32>,
        /// Exclusive.
        #[prost(int32, optional, tag="2")]
        pub end: ::core::option::Option<i32>,
    }
}
#[derive(Clone, PartialEq, ::prost::Message)]
pub struct ExtensionRangeOptions {
    /// The parser stores options it doesn't recognize here. See above.
    #[prost(message, repeated, tag="999")]
    pub uninterpreted_option: ::std::vec::Vec<UninterpretedOption>,
}
/// Describes a field within a message.
#[derive(Clone, PartialEq, ::prost::Message)]
pub struct FieldDescriptorProto {
    #[prost(string, optional, tag="1")]
    pub name: ::core::option::Option<::std::string::String>,
    #[prost(int32, optional, tag="3")]
    pub number: ::core::option::Option<i32>,
    #[prost(enumeration="field_descriptor_proto::Label", optional, tag="4")]
    pub label: ::core::option::Option<i32>,
    /// If type_name is set, this need not be set.  If both this and type_name
    /// are set, this must be one of TYPE_ENUM, TYPE_MESSAGE or TYPE_GROUP.
    #[prost(enumeration="field_descriptor_proto::Type", optional, tag="5")]
    pub r#type: ::core::option::Option<i32>,
    /// For message and enum types, this is the name of the type.  If the name
    /// starts with a '.', it is fully-qualified.  Otherwise, C++-like scoping
    /// rules are used to find the type (i.e. first the nested types within this
    /// message are searched, then within the parent, on up to the root
    /// namespace).
    #[prost(string, optional, tag="6")]
    pub type_name: ::core::option::Option<::std::string::String>,
    /// For extensions, this is the name of the type being extended.  It is
    /// resolved in the same manner as type_name.
    #[prost(string, optional, tag="2")]
    pub extendee: ::core::option::Option<::std::string::String>,
    /// For numeric types, contains the original text representation of the value.
    /// For booleans, "true" or "false".
    /// For strings, contains the default text contents (not escaped in any way).
    /// For bytes, contains the C escaped value.  All bytes >= 128 are escaped.
    /// TODO(kenton):  Base-64 encode?
    #[prost(string, optional, tag="7")]
    pub default_value: ::core::option::Option<::std::string::String>,
    /// If set, gives the index of a oneof in the containing type's oneof_decl
    /// list.  This field is a member of that oneof.
    #[prost(int32, optional, tag="9")]
    pub oneof_index: ::core::option::Option<i32>,
    /// JSON name of this field. The value is set by protocol compiler. If the
    /// user has set a "json_name" option on this field, that option's value
    /// will be used. Otherwise, it's deduced from the field's name by converting
    /// it to camelCase.
    #[prost(string, optional, tag="10")]
    pub json_name: ::core::option::Option<::std::string::String>,
    #[prost(message, optional, tag="8")]
    pub options: ::core::option::Option<FieldOptions>,
}
pub mod field_descriptor_proto {
    #[derive(Clone, Copy, Debug, PartialEq, Eq, Hash, PartialOrd, Ord, ::prost::Enumeration)]
    #[repr(i32)]
    pub enum Type {
        /// 0 is reserved for errors.
        /// Order is weird for historical reasons.
        Double = 1,
        Float = 2,
        /// Not ZigZag encoded.  Negative numbers take 10 bytes.  Use TYPE_SINT64 if
        /// negative values are likely.
        Int64 = 3,
        Uint64 = 4,
        /// Not ZigZag encoded.  Negative numbers take 10 bytes.  Use TYPE_SINT32 if
        /// negative values are likely.
        Int32 = 5,
        Fixed64 = 6,
        Fixed32 = 7,
        Bool = 8,
        String = 9,
        /// Tag-delimited aggregate.
        /// Group type is deprecated and not supported in proto3. However, Proto3
        /// implementations should still be able to parse the group wire format and
        /// treat group fields as unknown fields.
        Group = 10,
        /// Length-delimited aggregate.
        Message = 11,
        /// New in version 2.
        Bytes = 12,
        Uint32 = 13,
        Enum = 14,
        Sfixed32 = 15,
        Sfixed64 = 16,
        /// Uses ZigZag encoding.
        Sint32 = 17,
        /// Uses ZigZag encoding.
        Sint64 = 18,
    }
    #[derive(Clone, Copy, Debug, PartialEq, Eq, Hash, PartialOrd, Ord, ::prost::Enumeration)]
    #[repr(i32)]
    pub enum Label {
        /// 0 is reserved for errors
        Optional = 1,
        Required = 2,
        Repeated = 3,
    }
}
/// Describes a oneof.
#[derive(Clone, PartialEq, ::prost::Message)]
pub struct OneofDescriptorProto {
    #[prost(string, optional, tag="1")]
    pub name: ::core::option::Option<::std::string::String>,
    #[prost(message, optional, tag="2")]
    pub options: ::core::option::Option<OneofOptions>,
}
/// Describes an enum type.
#[derive(Clone, PartialEq, ::prost::Message)]
pub struct EnumDescriptorProto {
    #[prost(string, optional, tag="1")]
    pub name: ::core::option::Option<::std::string::String>,
    #[prost(message, repeated, tag="2")]
    pub value: ::std::vec::Vec<EnumValueDescriptorProto>,
    #[prost(message, optional, tag="3")]
    pub options: ::core::option::Option<EnumOptions>,
    /// Range of reserved numeric values. Reserved numeric values may not be used
    /// by enum values in the same enum declaration. Reserved ranges may not
    /// overlap.
    #[prost(message, repeated, tag="4")]
    pub reserved_range: ::std::vec::Vec<enum_descriptor_proto::EnumReservedRange>,
    /// Reserved enum value names, which may not be reused. A given name may only
    /// be reserved once.
    #[prost(string, repeated, tag="5")]
    pub reserved_name: ::std::vec::Vec<::std::string::String>,
}
pub mod enum_descriptor_proto {
    /// Range of reserved numeric values. Reserved values may not be used by
    /// entries in the same enum. Reserved ranges may not overlap.
    ///
    /// Note that this is distinct from DescriptorProto.ReservedRange in that it
    /// is inclusive such that it can appropriately represent the entire int32
    /// domain.
    #[derive(Clone, PartialEq, ::prost::Message)]
    pub struct EnumReservedRange {
        /// Inclusive.
        #[prost(int32, optional, tag="1")]
        pub start: ::core::option::Option<i32>,
        /// Inclusive.
        #[prost(int32, optional, tag="2")]
        pub end: ::core::option::Option<i32>,
    }
}
/// Describes a value within an enum.
#[derive(Clone, PartialEq, ::prost::Message)]
pub struct EnumValueDescriptorProto {
    #[prost(string, optional, tag="1")]
    pub name: ::core::option::Option<::std::string::String>,
    #[prost(int32, optional, tag="2")]
    pub number: ::core::option::Option<i32>,
    #[prost(message, optional, tag="3")]
    pub options: ::core::option::Option<EnumValueOptions>,
}
/// Describes a service.
#[derive(Clone, PartialEq, ::prost::Message)]
pub struct ServiceDescriptorProto {
    #[prost(string, optional, tag="1")]
    pub name: ::core::option::Option<::std::string::String>,
    #[prost(message, repeated, tag="2")]
    pub method: ::std::vec::Vec<MethodDescriptorProto>,
    #[prost(message, optional, tag="3")]
    pub options: ::core::option::Option<ServiceOptions>,
}
/// Describes a method of a service.
#[derive(Clone, PartialEq, ::prost::Message)]
pub struct MethodDescriptorProto {
    #[prost(string, optional, tag="1")]
    pub name: ::core::option::Option<::std::string::String>,
    /// Input and output type names.  These are resolved in the same way as
    /// FieldDescriptorProto.type_name, but must refer to a message type.
    #[prost(string, optional, tag="2")]
    pub input_type: ::core::option::Option<::std::string::String>,
    #[prost(string, optional, tag="3")]
    pub output_type: ::core::option::Option<::std::string::String>,
    #[prost(message, optional, tag="4")]
    pub options: ::core::option::Option<MethodOptions>,
    /// Identifies if client streams multiple client messages
    #[prost(bool, optional, tag="5", default="false")]
    pub client_streaming: ::core::option::Option<bool>,
    /// Identifies if server streams multiple server messages
    #[prost(bool, optional, tag="6", default="false")]
    pub server_streaming: ::core::option::Option<bool>,
}
// ===================================================================
// Options

// Each of the definitions above may have "options" attached.  These are
// just annotations which may cause code to be generated slightly differently
// or may contain hints for code that manipulates protocol messages.
//
// Clients may define custom options as extensions of the *Options messages.
// These extensions may not yet be known at parsing time, so the parser cannot
// store the values in them.  Instead it stores them in a field in the *Options
// message called uninterpreted_option. This field must have the same name
// across all *Options messages. We then use this field to populate the
// extensions when we build a descriptor, at which point all protos have been
// parsed and so all extensions are known.
//
// Extension numbers for custom options may be chosen as follows:
// * For options which will only be used within a single application or
//   organization, or for experimental options, use field numbers 50000
//   through 99999.  It is up to you to ensure that you do not use the
//   same number for multiple options.
// * For options which will be published and used publicly by multiple
//   independent entities, e-mail protobuf-global-extension-registry@google.com
//   to reserve extension numbers. Simply provide your project name (e.g.
//   Objective-C plugin) and your project website (if available) -- there's no
//   need to explain how you intend to use them. Usually you only need one
//   extension number. You can declare multiple options with only one extension
//   number by putting them in a sub-message. See the Custom Options section of
//   the docs for examples:
//   https://developers.google.com/protocol-buffers/docs/proto#options
//   If this turns out to be popular, a web service will be set up
//   to automatically assign option numbers.

#[derive(Clone, PartialEq, ::prost::Message)]
pub struct FileOptions {
    /// Sets the Java package where classes generated from this .proto will be
    /// placed.  By default, the proto package is used, but this is often
    /// inappropriate because proto packages do not normally start with backwards
    /// domain names.
    #[prost(string, optional, tag="1")]
    pub java_package: ::core::option::Option<::std::string::String>,
    /// If set, all the classes from the .proto file are wrapped in a single
    /// outer class with the given name.  This applies to both Proto1
    /// (equivalent to the old "--one_java_file" option) and Proto2 (where
    /// a .proto always translates to a single class, but you may want to
    /// explicitly choose the class name).
    #[prost(string, optional, tag="8")]
    pub java_outer_classname: ::core::option::Option<::std::string::String>,
    /// If set true, then the Java code generator will generate a separate .java
    /// file for each top-level message, enum, and service defined in the .proto
    /// file.  Thus, these types will *not* be nested inside the outer class
    /// named by java_outer_classname.  However, the outer class will still be
    /// generated to contain the file's getDescriptor() method as well as any
    /// top-level extensions defined in the file.
    #[prost(bool, optional, tag="10", default="false")]
    pub java_multiple_files: ::core::option::Option<bool>,
    /// This option does nothing.
    #[deprecated]
    #[prost(bool, optional, tag="20")]
    pub java_generate_equals_and_hash: ::core::option::Option<bool>,
    /// If set true, then the Java2 code generator will generate code that
    /// throws an exception whenever an attempt is made to assign a non-UTF-8
    /// byte sequence to a string field.
    /// Message reflection will do the same.
    /// However, an extension field still accepts non-UTF-8 byte sequences.
    /// This option has no effect on when used with the lite runtime.
    #[prost(bool, optional, tag="27", default="false")]
    pub java_string_check_utf8: ::core::option::Option<bool>,
    #[prost(enumeration="file_options::OptimizeMode", optional, tag="9", default="Speed")]
    pub optimize_for: ::core::option::Option<i32>,
    /// Sets the Go package where structs generated from this .proto will be
    /// placed. If omitted, the Go package will be derived from the following:
    ///   - The basename of the package import path, if provided.
    ///   - Otherwise, the package statement in the .proto file, if present.
    ///   - Otherwise, the basename of the .proto file, without extension.
    #[prost(string, optional, tag="11")]
    pub go_package: ::core::option::Option<::std::string::String>,
    /// Should generic services be generated in each language?  "Generic" services
    /// are not specific to any particular RPC system.  They are generated by the
    /// main code generators in each language (without additional plugins).
    /// Generic services were the only kind of service generation supported by
    /// early versions of google.protobuf.
    ///
    /// Generic services are now considered deprecated in favor of using plugins
    /// that generate code specific to your particular RPC system.  Therefore,
    /// these default to false.  Old code which depends on generic services should
    /// explicitly set them to true.
    #[prost(bool, optional, tag="16", default="false")]
    pub cc_generic_services: ::core::option::Option<bool>,
    #[prost(bool, optional, tag="17", default="false")]
    pub java_generic_services: ::core::option::Option<bool>,
    #[prost(bool, optional, tag="18", default="false")]
    pub py_generic_services: ::core::option::Option<bool>,
    #[prost(bool, optional, tag="42", default="false")]
    pub php_generic_services: ::core::option::Option<bool>,
    /// Is this file deprecated?
    /// Depending on the target platform, this can emit Deprecated annotations
    /// for everything in the file, or it will be completely ignored; in the very
    /// least, this is a formalization for deprecating files.
    #[prost(bool, optional, tag="23", default="false")]
    pub deprecated: ::core::option::Option<bool>,
    /// Enables the use of arenas for the proto messages in this file. This applies
    /// only to generated classes for C++.
    #[prost(bool, optional, tag="31", default="false")]
    pub cc_enable_arenas: ::core::option::Option<bool>,
    /// Sets the objective c class prefix which is prepended to all objective c
    /// generated classes from this .proto. There is no default.
    #[prost(string, optional, tag="36")]
    pub objc_class_prefix: ::core::option::Option<::std::string::String>,
    /// Namespace for generated classes; defaults to the package.
    #[prost(string, optional, tag="37")]
    pub csharp_namespace: ::core::option::Option<::std::string::String>,
    /// By default Swift generators will take the proto package and CamelCase it
    /// replacing '.' with underscore and use that to prefix the types/symbols
    /// defined. When this options is provided, they will use this value instead
    /// to prefix the types/symbols defined.
    #[prost(string, optional, tag="39")]
    pub swift_prefix: ::core::option::Option<::std::string::String>,
    /// Sets the php class prefix which is prepended to all php generated classes
    /// from this .proto. Default is empty.
    #[prost(string, optional, tag="40")]
    pub php_class_prefix: ::core::option::Option<::std::string::String>,
    /// Use this option to change the namespace of php generated classes. Default
    /// is empty. When this option is empty, the package name will be used for
    /// determining the namespace.
    #[prost(string, optional, tag="41")]
    pub php_namespace: ::core::option::Option<::std::string::String>,
    /// Use this option to change the namespace of php generated metadata classes.
    /// Default is empty. When this option is empty, the proto file name will be
    /// used for determining the namespace.
    #[prost(string, optional, tag="44")]
    pub php_metadata_namespace: ::core::option::Option<::std::string::String>,
    /// Use this option to change the package of ruby generated classes. Default
    /// is empty. When this option is not set, the package name will be used for
    /// determining the ruby package.
    #[prost(string, optional, tag="45")]
    pub ruby_package: ::core::option::Option<::std::string::String>,
    /// The parser stores options it doesn't recognize here.
    /// See the documentation for the "Options" section above.
    #[prost(message, repeated, tag="999")]
    pub uninterpreted_option: ::std::vec::Vec<UninterpretedOption>,
}
pub mod file_options {
    /// Generated classes can be optimized for speed or code size.
    #[derive(Clone, Copy, Debug, PartialEq, Eq, Hash, PartialOrd, Ord, ::prost::Enumeration)]
    #[repr(i32)]
    pub enum OptimizeMode {
        /// Generate complete code for parsing, serialization,
        Speed = 1,
        /// etc.
        ///
        /// Use ReflectionOps to implement these methods.
        CodeSize = 2,
        /// Generate code using MessageLite and the lite runtime.
        LiteRuntime = 3,
    }
}
#[derive(Clone, PartialEq, ::prost::Message)]
pub struct MessageOptions {
    /// Set true to use the old proto1 MessageSet wire format for extensions.
    /// This is provided for backwards-compatibility with the MessageSet wire
    /// format.  You should not use this for any other reason:  It's less
    /// efficient, has fewer features, and is more complicated.
    ///
    /// The message must be defined exactly as follows:
    ///   message Foo {
    ///     option message_set_wire_format = true;
    ///     extensions 4 to max;
    ///   }
    /// Note that the message cannot have any defined fields; MessageSets only
    /// have extensions.
    ///
    /// All extensions of your type must be singular messages; e.g. they cannot
    /// be int32s, enums, or repeated messages.
    ///
    /// Because this is an option, the above two restrictions are not enforced by
    /// the protocol compiler.
    #[prost(bool, optional, tag="1", default="false")]
    pub message_set_wire_format: ::core::option::Option<bool>,
    /// Disables the generation of the standard "descriptor()" accessor, which can
    /// conflict with a field of the same name.  This is meant to make migration
    /// from proto1 easier; new code should avoid fields named "descriptor".
    #[prost(bool, optional, tag="2", default="false")]
    pub no_standard_descriptor_accessor: ::core::option::Option<bool>,
    /// Is this message deprecated?
    /// Depending on the target platform, this can emit Deprecated annotations
    /// for the message, or it will be completely ignored; in the very least,
    /// this is a formalization for deprecating messages.
    #[prost(bool, optional, tag="3", default="false")]
    pub deprecated: ::core::option::Option<bool>,
    /// Whether the message is an automatically generated map entry type for the
    /// maps field.
    ///
    /// For maps fields:
    ///     map<KeyType, ValueType> map_field = 1;
    /// The parsed descriptor looks like:
    ///     message MapFieldEntry {
    ///         option map_entry = true;
    ///         optional KeyType key = 1;
    ///         optional ValueType value = 2;
    ///     }
    ///     repeated MapFieldEntry map_field = 1;
    ///
    /// Implementations may choose not to generate the map_entry=true message, but
    /// use a native map in the target language to hold the keys and values.
    /// The reflection APIs in such implementations still need to work as
    /// if the field is a repeated message field.
    ///
    /// NOTE: Do not set the option in .proto files. Always use the maps syntax
    /// instead. The option should only be implicitly set by the proto compiler
    /// parser.
    #[prost(bool, optional, tag="7")]
    pub map_entry: ::core::option::Option<bool>,
    /// The parser stores options it doesn't recognize here. See above.
    #[prost(message, repeated, tag="999")]
    pub uninterpreted_option: ::std::vec::Vec<UninterpretedOption>,
}
#[derive(Clone, PartialEq, ::prost::Message)]
pub struct FieldOptions {
    /// The ctype option instructs the C++ code generator to use a different
    /// representation of the field than it normally would.  See the specific
    /// options below.  This option is not yet implemented in the open source
    /// release -- sorry, we'll try to include it in a future version!
    #[prost(enumeration="field_options::CType", optional, tag="1", default="String")]
    pub ctype: ::core::option::Option<i32>,
    /// The packed option can be enabled for repeated primitive fields to enable
    /// a more efficient representation on the wire. Rather than repeatedly
    /// writing the tag and type for each element, the entire array is encoded as
    /// a single length-delimited blob. In proto3, only explicit setting it to
    /// false will avoid using packed encoding.
    #[prost(bool, optional, tag="2")]
    pub packed: ::core::option::Option<bool>,
    /// The jstype option determines the JavaScript type used for values of the
    /// field.  The option is permitted only for 64 bit integral and fixed types
    /// (int64, uint64, sint64, fixed64, sfixed64).  A field with jstype JS_STRING
    /// is represented as JavaScript string, which avoids loss of precision that
    /// can happen when a large value is converted to a floating point JavaScript.
    /// Specifying JS_NUMBER for the jstype causes the generated JavaScript code to
    /// use the JavaScript "number" type.  The behavior of the default option
    /// JS_NORMAL is implementation dependent.
    ///
    /// This option is an enum to permit additional types to be added, e.g.
    /// goog.math.Integer.
    #[prost(enumeration="field_options::JsType", optional, tag="6", default="JsNormal")]
    pub jstype: ::core::option::Option<i32>,
    /// Should this field be parsed lazily?  Lazy applies only to message-type
    /// fields.  It means that when the outer message is initially parsed, the
    /// inner message's contents will not be parsed but instead stored in encoded
    /// form.  The inner message will actually be parsed when it is first accessed.
    ///
    /// This is only a hint.  Implementations are free to choose whether to use
    /// eager or lazy parsing regardless of the value of this option.  However,
    /// setting this option true suggests that the protocol author believes that
    /// using lazy parsing on this field is worth the additional bookkeeping
    /// overhead typically needed to implement it.
    ///
    /// This option does not affect the public interface of any generated code;
    /// all method signatures remain the same.  Furthermore, thread-safety of the
    /// interface is not affected by this option; const methods remain safe to
    /// call from multiple threads concurrently, while non-const methods continue
    /// to require exclusive access.
    ///
    ///
    /// Note that implementations may choose not to check required fields within
    /// a lazy sub-message.  That is, calling IsInitialized() on the outer message
    /// may return true even if the inner message has missing required fields.
    /// This is necessary because otherwise the inner message would have to be
    /// parsed in order to perform the check, defeating the purpose of lazy
    /// parsing.  An implementation which chooses not to check required fields
    /// must be consistent about it.  That is, for any particular sub-message, the
    /// implementation must either *always* check its required fields, or *never*
    /// check its required fields, regardless of whether or not the message has
    /// been parsed.
    #[prost(bool, optional, tag="5", default="false")]
    pub lazy: ::core::option::Option<bool>,
    /// Is this field deprecated?
    /// Depending on the target platform, this can emit Deprecated annotations
    /// for accessors, or it will be completely ignored; in the very least, this
    /// is a formalization for deprecating fields.
    #[prost(bool, optional, tag="3", default="false")]
    pub deprecated: ::core::option::Option<bool>,
    /// For Google-internal migration only. Do not use.
    #[prost(bool, optional, tag="10", default="false")]
    pub weak: ::core::option::Option<bool>,
    /// The parser stores options it doesn't recognize here. See above.
    #[prost(message, repeated, tag="999")]
    pub uninterpreted_option: ::std::vec::Vec<UninterpretedOption>,
}
pub mod field_options {
    #[derive(Clone, Copy, Debug, PartialEq, Eq, Hash, PartialOrd, Ord, ::prost::Enumeration)]
    #[repr(i32)]
    pub enum CType {
        /// Default mode.
        String = 0,
        Cord = 1,
        StringPiece = 2,
    }
    #[derive(Clone, Copy, Debug, PartialEq, Eq, Hash, PartialOrd, Ord, ::prost::Enumeration)]
    #[repr(i32)]
    pub enum JsType {
        /// Use the default type.
        JsNormal = 0,
        /// Use JavaScript strings.
        JsString = 1,
        /// Use JavaScript numbers.
        JsNumber = 2,
    }
}
#[derive(Clone, PartialEq, ::prost::Message)]
pub struct OneofOptions {
    /// The parser stores options it doesn't recognize here. See above.
    #[prost(message, repeated, tag="999")]
    pub uninterpreted_option: ::std::vec::Vec<UninterpretedOption>,
}
#[derive(Clone, PartialEq, ::prost::Message)]
pub struct EnumOptions {
    /// Set this option to true to allow mapping different tag names to the same
    /// value.
    #[prost(bool, optional, tag="2")]
    pub allow_alias: ::core::option::Option<bool>,
    /// Is this enum deprecated?
    /// Depending on the target platform, this can emit Deprecated annotations
    /// for the enum, or it will be completely ignored; in the very least, this
    /// is a formalization for deprecating enums.
    #[prost(bool, optional, tag="3", default="false")]
    pub deprecated: ::core::option::Option<bool>,
    /// The parser stores options it doesn't recognize here. See above.
    #[prost(message, repeated, tag="999")]
    pub uninterpreted_option: ::std::vec::Vec<UninterpretedOption>,
}
#[derive(Clone, PartialEq, ::prost::Message)]
pub struct EnumValueOptions {
    /// Is this enum value deprecated?
    /// Depending on the target platform, this can emit Deprecated annotations
    /// for the enum value, or it will be completely ignored; in the very least,
    /// this is a formalization for deprecating enum values.
    #[prost(bool, optional, tag="1", default="false")]
    pub deprecated: ::core::option::Option<bool>,
    /// The parser stores options it doesn't recognize here. See above.
    #[prost(message, repeated, tag="999")]
    pub uninterpreted_option: ::std::vec::Vec<UninterpretedOption>,
}
#[derive(Clone, PartialEq, ::prost::Message)]
pub struct ServiceOptions {
    // Note:  Field numbers 1 through 32 are reserved for Google's internal RPC
    //   framework.  We apologize for hoarding these numbers to ourselves, but
    //   we were already using them long before we decided to release Protocol
    //   Buffers.

    /// Is this service deprecated?
    /// Depending on the target platform, this can emit Deprecated annotations
    /// for the service, or it will be completely ignored; in the very least,
    /// this is a formalization for deprecating services.
    #[prost(bool, optional, tag="33", default="false")]
    pub deprecated: ::core::option::Option<bool>,
    /// The parser stores options it doesn't recognize here. See above.
    #[prost(message, repeated, tag="999")]
    pub uninterpreted_option: ::std::vec::Vec<UninterpretedOption>,
}
#[derive(Clone, PartialEq, ::prost::Message)]
pub struct MethodOptions {
    // Note:  Field numbers 1 through 32 are reserved for Google's internal RPC
    //   framework.  We apologize for hoarding these numbers to ourselves, but
    //   we were already using them long before we decided to release Protocol
    //   Buffers.

    /// Is this method deprecated?
    /// Depending on the target platform, this can emit Deprecated annotations
    /// for the method, or it will be completely ignored; in the very least,
    /// this is a formalization for deprecating methods.
    #[prost(bool, optional, tag="33", default="false")]
    pub deprecated: ::core::option::Option<bool>,
    #[prost(enumeration="method_options::IdempotencyLevel", optional, tag="34", default="IdempotencyUnknown")]
    pub idempotency_level: ::core::option::Option<i32>,
    /// The parser stores options it doesn't recognize here. See above.
    #[prost(message, repeated, tag="999")]
    pub uninterpreted_option: ::std::vec::Vec<UninterpretedOption>,
}
pub mod method_options {
    /// Is this method side-effect-free (or safe in HTTP parlance), or idempotent,
    /// or neither? HTTP based RPC implementation may choose GET verb for safe
    /// methods, and PUT verb for idempotent methods instead of the default POST.
    #[derive(Clone, Copy, Debug, PartialEq, Eq, Hash, PartialOrd, Ord, ::prost::Enumeration)]
    #[repr(i32)]
    pub enum IdempotencyLevel {
        IdempotencyUnknown = 0,
        /// implies idempotent
        NoSideEffects = 1,
        /// idempotent, but may have side effects
        Idempotent = 2,
    }
}
/// A message representing a option the parser does not recognize. This only
/// appears in options protos created by the compiler::Parser class.
/// DescriptorPool resolves these when building Descriptor objects. Therefore,
/// options protos in descriptor objects (e.g. returned by Descriptor::options(),
/// or produced by Descriptor::CopyTo()) will never have UninterpretedOptions
/// in them.
#[derive(Clone, PartialEq, ::prost::Message)]
pub struct UninterpretedOption {
    #[prost(message, repeated, tag="2")]
    pub name: ::std::vec::Vec<uninterpreted_option::NamePart>,
    /// The value of the uninterpreted option, in whatever type the tokenizer
    /// identified it as during parsing. Exactly one of these should be set.
    #[prost(string, optional, tag="3")]
    pub identifier_value: ::core::option::Option<::std::string::String>,
    #[prost(uint64, optional, tag="4")]
    pub positive_int_value: ::core::option::Option<u64>,
    #[prost(int64, optional, tag="5")]
    pub negative_int_value: ::core::option::Option<i64>,
    #[prost(double, optional, tag="6")]
    pub double_value: ::core::option::Option<f64>,
    #[prost(bytes, optional, tag="7")]
    pub string_value: ::core::option::Option<::std::vec::Vec<u8>>,
    #[prost(string, optional, tag="8")]
    pub aggregate_value: ::core::option::Option<::std::string::String>,
}
pub mod uninterpreted_option {
    /// The name of the uninterpreted option.  Each string represents a segment in
    /// a dot-separated name.  is_extension is true iff a segment represents an
    /// extension (denoted with parentheses in options specs in .proto files).
    /// E.g.,{ ["foo", false], ["bar.baz", true], ["qux", false] } represents
    /// "foo.(bar.baz).qux".
    #[derive(Clone, PartialEq, ::prost::Message)]
    pub struct NamePart {
        #[prost(string, required, tag="1")]
        pub name_part: ::std::string::String,
        #[prost(bool, required, tag="2")]
        pub is_extension: bool,
    }
}
// ===================================================================
// Optional source code info

/// Encapsulates information about the original source file from which a
/// FileDescriptorProto was generated.
#[derive(Clone, PartialEq, ::prost::Message)]
pub struct SourceCodeInfo {
    /// A Location identifies a piece of source code in a .proto file which
    /// corresponds to a particular definition.  This information is intended
    /// to be useful to IDEs, code indexers, documentation generators, and similar
    /// tools.
    ///
    /// For example, say we have a file like:
    ///   message Foo {
    ///     optional string foo = 1;
    ///   }
    /// Let's look at just the field definition:
    ///   optional string foo = 1;
    ///   ^       ^^     ^^  ^  ^^^
    ///   a       bc     de  f  ghi
    /// We have the following locations:
    ///   span   path               represents
    ///   [a,i)  [ 4, 0, 2, 0 ]     The whole field definition.
    ///   [a,b)  [ 4, 0, 2, 0, 4 ]  The label (optional).
    ///   [c,d)  [ 4, 0, 2, 0, 5 ]  The type (string).
    ///   [e,f)  [ 4, 0, 2, 0, 1 ]  The name (foo).
    ///   [g,h)  [ 4, 0, 2, 0, 3 ]  The number (1).
    ///
    /// Notes:
    /// - A location may refer to a repeated field itself (i.e. not to any
    ///   particular index within it).  This is used whenever a set of elements are
    ///   logically enclosed in a single code segment.  For example, an entire
    ///   extend block (possibly containing multiple extension definitions) will
    ///   have an outer location whose path refers to the "extensions" repeated
    ///   field without an index.
    /// - Multiple locations may have the same path.  This happens when a single
    ///   logical declaration is spread out across multiple places.  The most
    ///   obvious example is the "extend" block again -- there may be multiple
    ///   extend blocks in the same scope, each of which will have the same path.
    /// - A location's span is not always a subset of its parent's span.  For
    ///   example, the "extendee" of an extension declaration appears at the
    ///   beginning of the "extend" block and is shared by all extensions within
    ///   the block.
    /// - Just because a location's span is a subset of some other location's span
    ///   does not mean that it is a descendant.  For example, a "group" defines
    ///   both a type and a field in a single declaration.  Thus, the locations
    ///   corresponding to the type and field and their components will overlap.
    /// - Code which tries to interpret locations should probably be designed to
    ///   ignore those that it doesn't understand, as more types of locations could
    ///   be recorded in the future.
    #[prost(message, repeated, tag="1")]
    pub location: ::std::vec::Vec<source_code_info::Location>,
}
pub mod source_code_info {
    #[derive(Clone, PartialEq, ::prost::Message)]
    pub struct Location {
        /// Identifies which part of the FileDescriptorProto was defined at this
        /// location.
        ///
        /// Each element is a field number or an index.  They form a path from
        /// the root FileDescriptorProto to the place where the definition.  For
        /// example, this path:
        ///   [ 4, 3, 2, 7, 1 ]
        /// refers to:
        ///   file.message_type(3)  // 4, 3
        ///       .field(7)         // 2, 7
        ///       .name()           // 1
        /// This is because FileDescriptorProto.message_type has field number 4:
        ///   repeated DescriptorProto message_type = 4;
        /// and DescriptorProto.field has field number 2:
        ///   repeated FieldDescriptorProto field = 2;
        /// and FieldDescriptorProto.name has field number 1:
        ///   optional string name = 1;
        ///
        /// Thus, the above path gives the location of a field name.  If we removed
        /// the last element:
        ///   [ 4, 3, 2, 7 ]
        /// this path refers to the whole field declaration (from the beginning
        /// of the label to the terminating semicolon).
        #[prost(int32, repeated, tag="1")]
        pub path: ::std::vec::Vec<i32>,
        /// Always has exactly three or four elements: start line, start column,
        /// end line (optional, otherwise assumed same as start line), end column.
        /// These are packed into a single field for efficiency.  Note that line
        /// and column numbers are zero-based -- typically you will want to add
        /// 1 to each before displaying to a user.
        #[prost(int32, repeated, tag="2")]
        pub span: ::std::vec::Vec<i32>,
        /// If this SourceCodeInfo represents a complete declaration, these are any
        /// comments appearing before and after the declaration which appear to be
        /// attached to the declaration.
        ///
        /// A series of line comments appearing on consecutive lines, with no other
        /// tokens appearing on those lines, will be treated as a single comment.
        ///
        /// leading_detached_comments will keep paragraphs of comments that appear
        /// before (but not connected to) the current element. Each paragraph,
        /// separated by empty lines, will be one comment element in the repeated
        /// field.
        ///
        /// Only the comment content is provided; comment markers (e.g. //) are
        /// stripped out.  For block comments, leading whitespace and an asterisk
        /// will be stripped from the beginning of each line other than the first.
        /// Newlines are included in the output.
        ///
        /// Examples:
        ///
        ///   optional int32 foo = 1;  // Comment attached to foo.
        ///   // Comment attached to bar.
        ///   optional int32 bar = 2;
        ///
        ///   optional string baz = 3;
        ///   // Comment attached to baz.
        ///   // Another line attached to baz.
        ///
        ///   // Comment attached to qux.
        ///   //
        ///   // Another line attached to qux.
        ///   optional double qux = 4;
        ///
        ///   // Detached comment for corge. This is not leading or trailing comments
        ///   // to qux or corge because there are blank lines separating it from
        ///   // both.
        ///
        ///   // Detached comment for corge paragraph 2.
        ///
        ///   optional string corge = 5;
        ///   /* Block comment attached
        ///    * to corge.  Leading asterisks
        ///    * will be removed. */
        ///   /* Block comment attached to
        ///    * grault. */
        ///   optional int32 grault = 6;
        ///
        ///   // ignored detached comments.
        #[prost(string, optional, tag="3")]
        pub leading_comments: ::core::option::Option<::std::string::String>,
        #[prost(string, optional, tag="4")]
        pub trailing_comments: ::core::option::Option<::std::string::String>,
        #[prost(string, repeated, tag="6")]
        pub leading_detached_comments: ::std::vec::Vec<::std::string::String>,
    }
}
/// Describes the relationship between generated code and its original source
/// file. A GeneratedCodeInfo message is associated with only one generated
/// source file, but may contain references to different source .proto files.
#[derive(Clone, PartialEq, ::prost::Message)]
pub struct GeneratedCodeInfo {
    /// An Annotation connects some span of text in generated code to an element
    /// of its generating .proto file.
    #[prost(message, repeated, tag="1")]
    pub annotation: ::std::vec::Vec<generated_code_info::Annotation>,
}
pub mod generated_code_info {
    #[derive(Clone, PartialEq, ::prost::Message)]
    pub struct Annotation {
        /// Identifies the element in the original source .proto file. This field
        /// is formatted the same as SourceCodeInfo.Location.path.
        #[prost(int32, repeated, tag="1")]
        pub path: ::std::vec::Vec<i32>,
        /// Identifies the filesystem path to the original source .proto.
        #[prost(string, optional, tag="2")]
        pub source_file: ::core::option::Option<::std::string::String>,
        /// Identifies the starting offset in bytes in the generated code
        /// that relates to the identified object.
        #[prost(int32, optional, tag="3")]
        pub begin: ::core::option::Option<i32>,
        /// Identifies the ending offset in bytes in the generated code that
        /// relates to the identified offset. The end offset should be one past
        /// the last relevant byte (so the length of the text = end - begin).
        #[prost(int32, optional, tag="4")]
        pub end: ::core::option::Option<i32>,
    }
}
/// `Any` contains an arbitrary serialized protocol buffer message along with a
/// URL that describes the type of the serialized message.
///
/// Protobuf library provides support to pack/unpack Any values in the form
/// of utility functions or additional generated methods of the Any type.
///
/// Example 1: Pack and unpack a message in C++.
///
///     Foo foo = ...;
///     Any any;
///     any.PackFrom(foo);
///     ...
///     if (any.UnpackTo(&foo)) {
///       ...
///     }
///
/// Example 2: Pack and unpack a message in Java.
///
///     Foo foo = ...;
///     Any any = Any.pack(foo);
///     ...
///     if (any.is(Foo.class)) {
///       foo = any.unpack(Foo.class);
///     }
///
///  Example 3: Pack and unpack a message in Python.
///
///     foo = Foo(...)
///     any = Any()
///     any.Pack(foo)
///     ...
///     if any.Is(Foo.DESCRIPTOR):
///       any.Unpack(foo)
///       ...
///
///  Example 4: Pack and unpack a message in Go
///
///      foo := &pb.Foo{...}
///      any, err := ptypes.MarshalAny(foo)
///      ...
///      foo := &pb.Foo{}
///      if err := ptypes.UnmarshalAny(any, foo); err != nil {
///        ...
///      }
///
/// The pack methods provided by protobuf library will by default use
/// 'type.googleapis.com/full.type.name' as the type URL and the unpack
/// methods only use the fully qualified type name after the last '/'
/// in the type URL, for example "foo.bar.com/x/y.z" will yield type
/// name "y.z".
///
///
/// JSON
/// ====
/// The JSON representation of an `Any` value uses the regular
/// representation of the deserialized, embedded message, with an
/// additional field `@type` which contains the type URL. Example:
///
///     package google.profile;
///     message Person {
///       string first_name = 1;
///       string last_name = 2;
///     }
///
///     {
///       "@type": "type.googleapis.com/google.profile.Person",
///       "firstName": <string>,
///       "lastName": <string>
///     }
///
/// If the embedded message type is well-known and has a custom JSON
/// representation, that representation will be embedded adding a field
/// `value` which holds the custom JSON in addition to the `@type`
/// field. Example (for message [google.protobuf.Duration][]):
///
///     {
///       "@type": "type.googleapis.com/google.protobuf.Duration",
///       "value": "1.212s"
///     }
///
#[derive(Clone, PartialEq, ::prost::Message)]
pub struct Any {
    /// A URL/resource name that uniquely identifies the type of the serialized
    /// protocol buffer message. This string must contain at least
    /// one "/" character. The last segment of the URL's path must represent
    /// the fully qualified name of the type (as in
    /// `path/google.protobuf.Duration`). The name should be in a canonical form
    /// (e.g., leading "." is not accepted).
    ///
    /// In practice, teams usually precompile into the binary all types that they
    /// expect it to use in the context of Any. However, for URLs which use the
    /// scheme `http`, `https`, or no scheme, one can optionally set up a type
    /// server that maps type URLs to message definitions as follows:
    ///
    /// * If no scheme is provided, `https` is assumed.
    /// * An HTTP GET on the URL must yield a [google.protobuf.Type][]
    ///   value in binary format, or produce an error.
    /// * Applications are allowed to cache lookup results based on the
    ///   URL, or have them precompiled into a binary to avoid any
    ///   lookup. Therefore, binary compatibility needs to be preserved
    ///   on changes to types. (Use versioned type names to manage
    ///   breaking changes.)
    ///
    /// Note: this functionality is not currently available in the official
    /// protobuf release, and it is not used for type URLs beginning with
    /// type.googleapis.com.
    ///
    /// Schemes other than `http`, `https` (or the empty scheme) might be
    /// used with implementation specific semantics.
    ///
    #[prost(string, tag="1")]
    pub type_url: ::std::string::String,
    /// Must be a valid serialized protocol buffer of the above specified type.
    #[prost(bytes, tag="2")]
    pub value: ::std::vec::Vec<u8>,
}
/// `SourceContext` represents information about the source of a
/// protobuf element, like the file in which it is defined.
#[derive(Clone, PartialEq, ::prost::Message)]
pub struct SourceContext {
    /// The path-qualified name of the .proto file that contained the associated
    /// protobuf element.  For example: `"google/protobuf/source_context.proto"`.
    #[prost(string, tag="1")]
    pub file_name: ::std::string::String,
}
/// A protocol buffer message type.
#[derive(Clone, PartialEq, ::prost::Message)]
pub struct Type {
    /// The fully qualified message name.
    #[prost(string, tag="1")]
    pub name: ::std::string::String,
    /// The list of fields.
    #[prost(message, repeated, tag="2")]
    pub fields: ::std::vec::Vec<Field>,
    /// The list of types appearing in `oneof` definitions in this type.
    #[prost(string, repeated, tag="3")]
    pub oneofs: ::std::vec::Vec<::std::string::String>,
    /// The protocol buffer options.
    #[prost(message, repeated, tag="4")]
    pub options: ::std::vec::Vec<Option>,
    /// The source context.
    #[prost(message, optional, tag="5")]
    pub source_context: ::core::option::Option<SourceContext>,
    /// The source syntax.
    #[prost(enumeration="Syntax", tag="6")]
    pub syntax: i32,
}
/// A single field of a message type.
#[derive(Clone, PartialEq, ::prost::Message)]
pub struct Field {
    /// The field type.
    #[prost(enumeration="field::Kind", tag="1")]
    pub kind: i32,
    /// The field cardinality.
    #[prost(enumeration="field::Cardinality", tag="2")]
    pub cardinality: i32,
    /// The field number.
    #[prost(int32, tag="3")]
    pub number: i32,
    /// The field name.
    #[prost(string, tag="4")]
    pub name: ::std::string::String,
    /// The field type URL, without the scheme, for message or enumeration
    /// types. Example: `"type.googleapis.com/google.protobuf.Timestamp"`.
    #[prost(string, tag="6")]
    pub type_url: ::std::string::String,
    /// The index of the field type in `Type.oneofs`, for message or enumeration
    /// types. The first type has index 1; zero means the type is not in the list.
    #[prost(int32, tag="7")]
    pub oneof_index: i32,
    /// Whether to use alternative packed wire representation.
    #[prost(bool, tag="8")]
    pub packed: bool,
    /// The protocol buffer options.
    #[prost(message, repeated, tag="9")]
    pub options: ::std::vec::Vec<Option>,
    /// The field JSON name.
    #[prost(string, tag="10")]
    pub json_name: ::std::string::String,
    /// The string value of the default value of this field. Proto2 syntax only.
    #[prost(string, tag="11")]
    pub default_value: ::std::string::String,
}
pub mod field {
    /// Basic field types.
    #[derive(Clone, Copy, Debug, PartialEq, Eq, Hash, PartialOrd, Ord, ::prost::Enumeration)]
    #[repr(i32)]
    pub enum Kind {
        /// Field type unknown.
        TypeUnknown = 0,
        /// Field type double.
        TypeDouble = 1,
        /// Field type float.
        TypeFloat = 2,
        /// Field type int64.
        TypeInt64 = 3,
        /// Field type uint64.
        TypeUint64 = 4,
        /// Field type int32.
        TypeInt32 = 5,
        /// Field type fixed64.
        TypeFixed64 = 6,
        /// Field type fixed32.
        TypeFixed32 = 7,
        /// Field type bool.
        TypeBool = 8,
        /// Field type string.
        TypeString = 9,
        /// Field type group. Proto2 syntax only, and deprecated.
        TypeGroup = 10,
        /// Field type message.
        TypeMessage = 11,
        /// Field type bytes.
        TypeBytes = 12,
        /// Field type uint32.
        TypeUint32 = 13,
        /// Field type enum.
        TypeEnum = 14,
        /// Field type sfixed32.
        TypeSfixed32 = 15,
        /// Field type sfixed64.
        TypeSfixed64 = 16,
        /// Field type sint32.
        TypeSint32 = 17,
        /// Field type sint64.
        TypeSint64 = 18,
    }
    /// Whether a field is optional, required, or repeated.
    #[derive(Clone, Copy, Debug, PartialEq, Eq, Hash, PartialOrd, Ord, ::prost::Enumeration)]
    #[repr(i32)]
    pub enum Cardinality {
        /// For fields with unknown cardinality.
        Unknown = 0,
        /// For optional fields.
        Optional = 1,
        /// For required fields. Proto2 syntax only.
        Required = 2,
        /// For repeated fields.
        Repeated = 3,
    }
}
/// Enum type definition.
#[derive(Clone, PartialEq, ::prost::Message)]
pub struct Enum {
    /// Enum type name.
    #[prost(string, tag="1")]
    pub name: ::std::string::String,
    /// Enum value definitions.
    #[prost(message, repeated, tag="2")]
    pub enumvalue: ::std::vec::Vec<EnumValue>,
    /// Protocol buffer options.
    #[prost(message, repeated, tag="3")]
    pub options: ::std::vec::Vec<Option>,
    /// The source context.
    #[prost(message, optional, tag="4")]
    pub source_context: ::core::option::Option<SourceContext>,
    /// The source syntax.
    #[prost(enumeration="Syntax", tag="5")]
    pub syntax: i32,
}
/// Enum value definition.
#[derive(Clone, PartialEq, ::prost::Message)]
pub struct EnumValue {
    /// Enum value name.
    #[prost(string, tag="1")]
    pub name: ::std::string::String,
    /// Enum value number.
    #[prost(int32, tag="2")]
    pub number: i32,
    /// Protocol buffer options.
    #[prost(message, repeated, tag="3")]
    pub options: ::std::vec::Vec<Option>,
}
/// A protocol buffer option, which can be attached to a message, field,
/// enumeration, etc.
#[derive(Clone, PartialEq, ::prost::Message)]
pub struct Option {
    /// The option's name. For protobuf built-in options (options defined in
    /// descriptor.proto), this is the short name. For example, `"map_entry"`.
    /// For custom options, it should be the fully-qualified name. For example,
    /// `"google.api.http"`.
    #[prost(string, tag="1")]
    pub name: ::std::string::String,
    /// The option's value packed in an Any message. If the value is a primitive,
    /// the corresponding wrapper type defined in google/protobuf/wrappers.proto
    /// should be used. If the value is an enum, it should be stored as an int32
    /// value using the google.protobuf.Int32Value type.
    #[prost(message, optional, tag="2")]
    pub value: ::core::option::Option<Any>,
}
/// The syntax in which a protocol buffer element is defined.
#[derive(Clone, Copy, Debug, PartialEq, Eq, Hash, PartialOrd, Ord, ::prost::Enumeration)]
#[repr(i32)]
pub enum Syntax {
    /// Syntax `proto2`.
    Proto2 = 0,
    /// Syntax `proto3`.
    Proto3 = 1,
}
/// Api is a light-weight descriptor for an API Interface.
///
/// Interfaces are also described as "protocol buffer services" in some contexts,
/// such as by the "service" keyword in a .proto file, but they are different
/// from API Services, which represent a concrete implementation of an interface
/// as opposed to simply a description of methods and bindings. They are also
/// sometimes simply referred to as "APIs" in other contexts, such as the name of
/// this message itself. See https://cloud.google.com/apis/design/glossary for
/// detailed terminology.
#[derive(Clone, PartialEq, ::prost::Message)]
pub struct Api {
    /// The fully qualified name of this interface, including package name
    /// followed by the interface's simple name.
    #[prost(string, tag="1")]
    pub name: ::std::string::String,
    /// The methods of this interface, in unspecified order.
    #[prost(message, repeated, tag="2")]
    pub methods: ::std::vec::Vec<Method>,
    /// Any metadata attached to the interface.
    #[prost(message, repeated, tag="3")]
    pub options: ::std::vec::Vec<Option>,
    /// A version string for this interface. If specified, must have the form
    /// `major-version.minor-version`, as in `1.10`. If the minor version is
    /// omitted, it defaults to zero. If the entire version field is empty, the
    /// major version is derived from the package name, as outlined below. If the
    /// field is not empty, the version in the package name will be verified to be
    /// consistent with what is provided here.
    ///
    /// The versioning schema uses [semantic
    /// versioning](http://semver.org) where the major version number
    /// indicates a breaking change and the minor version an additive,
    /// non-breaking change. Both version numbers are signals to users
    /// what to expect from different versions, and should be carefully
    /// chosen based on the product plan.
    ///
    /// The major version is also reflected in the package name of the
    /// interface, which must end in `v<major-version>`, as in
    /// `google.feature.v1`. For major versions 0 and 1, the suffix can
    /// be omitted. Zero major versions must only be used for
    /// experimental, non-GA interfaces.
    ///
    ///
    #[prost(string, tag="4")]
    pub version: ::std::string::String,
    /// Source context for the protocol buffer service represented by this
    /// message.
    #[prost(message, optional, tag="5")]
    pub source_context: ::core::option::Option<SourceContext>,
    /// Included interfaces. See [Mixin][].
    #[prost(message, repeated, tag="6")]
    pub mixins: ::std::vec::Vec<Mixin>,
    /// The source syntax of the service.
    #[prost(enumeration="Syntax", tag="7")]
    pub syntax: i32,
}
/// Method represents a method of an API interface.
#[derive(Clone, PartialEq, ::prost::Message)]
pub struct Method {
    /// The simple name of this method.
    #[prost(string, tag="1")]
    pub name: ::std::string::String,
    /// A URL of the input message type.
    #[prost(string, tag="2")]
    pub request_type_url: ::std::string::String,
    /// If true, the request is streamed.
    #[prost(bool, tag="3")]
    pub request_streaming: bool,
    /// The URL of the output message type.
    #[prost(string, tag="4")]
    pub response_type_url: ::std::string::String,
    /// If true, the response is streamed.
    #[prost(bool, tag="5")]
    pub response_streaming: bool,
    /// Any metadata attached to the method.
    #[prost(message, repeated, tag="6")]
    pub options: ::std::vec::Vec<Option>,
    /// The source syntax of this method.
    #[prost(enumeration="Syntax", tag="7")]
    pub syntax: i32,
}
/// Declares an API Interface to be included in this interface. The including
/// interface must redeclare all the methods from the included interface, but
/// documentation and options are inherited as follows:
///
/// - If after comment and whitespace stripping, the documentation
///   string of the redeclared method is empty, it will be inherited
///   from the original method.
///
/// - Each annotation belonging to the service config (http,
///   visibility) which is not set in the redeclared method will be
///   inherited.
///
/// - If an http annotation is inherited, the path pattern will be
///   modified as follows. Any version prefix will be replaced by the
///   version of the including interface plus the [root][] path if
///   specified.
///
/// Example of a simple mixin:
///
///     package google.acl.v1;
///     service AccessControl {
///       // Get the underlying ACL object.
///       rpc GetAcl(GetAclRequest) returns (Acl) {
///         option (google.api.http).get = "/v1/{resource=**}:getAcl";
///       }
///     }
///
///     package google.storage.v2;
///     service Storage {
///       rpc GetAcl(GetAclRequest) returns (Acl);
///
///       // Get a data record.
///       rpc GetData(GetDataRequest) returns (Data) {
///         option (google.api.http).get = "/v2/{resource=**}";
///       }
///     }
///
/// Example of a mixin configuration:
///
///     apis:
///     - name: google.storage.v2.Storage
///       mixins:
///       - name: google.acl.v1.AccessControl
///
/// The mixin construct implies that all methods in `AccessControl` are
/// also declared with same name and request/response types in
/// `Storage`. A documentation generator or annotation processor will
/// see the effective `Storage.GetAcl` method after inherting
/// documentation and annotations as follows:
///
///     service Storage {
///       // Get the underlying ACL object.
///       rpc GetAcl(GetAclRequest) returns (Acl) {
///         option (google.api.http).get = "/v2/{resource=**}:getAcl";
///       }
///       ...
///     }
///
/// Note how the version in the path pattern changed from `v1` to `v2`.
///
/// If the `root` field in the mixin is specified, it should be a
/// relative path under which inherited HTTP paths are placed. Example:
///
///     apis:
///     - name: google.storage.v2.Storage
///       mixins:
///       - name: google.acl.v1.AccessControl
///         root: acls
///
/// This implies the following inherited HTTP annotation:
///
///     service Storage {
///       // Get the underlying ACL object.
///       rpc GetAcl(GetAclRequest) returns (Acl) {
///         option (google.api.http).get = "/v2/acls/{resource=**}:getAcl";
///       }
///       ...
///     }
#[derive(Clone, PartialEq, ::prost::Message)]
pub struct Mixin {
    /// The fully qualified name of the interface which is included.
    #[prost(string, tag="1")]
    pub name: ::std::string::String,
    /// If non-empty specifies a path under which inherited HTTP paths
    /// are rooted.
    #[prost(string, tag="2")]
    pub root: ::std::string::String,
}
/// A Duration represents a signed, fixed-length span of time represented
/// as a count of seconds and fractions of seconds at nanosecond
/// resolution. It is independent of any calendar and concepts like "day"
/// or "month". It is related to Timestamp in that the difference between
/// two Timestamp values is a Duration and it can be added or subtracted
/// from a Timestamp. Range is approximately +-10,000 years.
///
/// # Examples
///
/// Example 1: Compute Duration from two Timestamps in pseudo code.
///
///     Timestamp start = ...;
///     Timestamp end = ...;
///     Duration duration = ...;
///
///     duration.seconds = end.seconds - start.seconds;
///     duration.nanos = end.nanos - start.nanos;
///
///     if (duration.seconds < 0 && duration.nanos > 0) {
///       duration.seconds += 1;
///       duration.nanos -= 1000000000;
///     } else if (duration.seconds > 0 && duration.nanos < 0) {
///       duration.seconds -= 1;
///       duration.nanos += 1000000000;
///     }
///
/// Example 2: Compute Timestamp from Timestamp + Duration in pseudo code.
///
///     Timestamp start = ...;
///     Duration duration = ...;
///     Timestamp end = ...;
///
///     end.seconds = start.seconds + duration.seconds;
///     end.nanos = start.nanos + duration.nanos;
///
///     if (end.nanos < 0) {
///       end.seconds -= 1;
///       end.nanos += 1000000000;
///     } else if (end.nanos >= 1000000000) {
///       end.seconds += 1;
///       end.nanos -= 1000000000;
///     }
///
/// Example 3: Compute Duration from datetime.timedelta in Python.
///
///     td = datetime.timedelta(days=3, minutes=10)
///     duration = Duration()
///     duration.FromTimedelta(td)
///
/// # JSON Mapping
///
/// In JSON format, the Duration type is encoded as a string rather than an
/// object, where the string ends in the suffix "s" (indicating seconds) and
/// is preceded by the number of seconds, with nanoseconds expressed as
/// fractional seconds. For example, 3 seconds with 0 nanoseconds should be
/// encoded in JSON format as "3s", while 3 seconds and 1 nanosecond should
/// be expressed in JSON format as "3.000000001s", and 3 seconds and 1
/// microsecond should be expressed in JSON format as "3.000001s".
///
///
#[derive(Clone, PartialEq, ::prost::Message)]
pub struct Duration {
    /// Signed seconds of the span of time. Must be from -315,576,000,000
    /// to +315,576,000,000 inclusive. Note: these bounds are computed from:
    /// 60 sec/min * 60 min/hr * 24 hr/day * 365.25 days/year * 10000 years
    #[prost(int64, tag="1")]
    pub seconds: i64,
    /// Signed fractions of a second at nanosecond resolution of the span
    /// of time. Durations less than one second are represented with a 0
    /// `seconds` field and a positive or negative `nanos` field. For durations
    /// of one second or more, a non-zero value for the `nanos` field must be
    /// of the same sign as the `seconds` field. Must be from -999,999,999
    /// to +999,999,999 inclusive.
    #[prost(int32, tag="2")]
    pub nanos: i32,
}
/// `FieldMask` represents a set of symbolic field paths, for example:
///
///     paths: "f.a"
///     paths: "f.b.d"
///
/// Here `f` represents a field in some root message, `a` and `b`
/// fields in the message found in `f`, and `d` a field found in the
/// message in `f.b`.
///
/// Field masks are used to specify a subset of fields that should be
/// returned by a get operation or modified by an update operation.
/// Field masks also have a custom JSON encoding (see below).
///
/// # Field Masks in Projections
///
/// When used in the context of a projection, a response message or
/// sub-message is filtered by the API to only contain those fields as
/// specified in the mask. For example, if the mask in the previous
/// example is applied to a response message as follows:
///
///     f {
///       a : 22
///       b {
///         d : 1
///         x : 2
///       }
///       y : 13
///     }
///     z: 8
///
/// The result will not contain specific values for fields x,y and z
/// (their value will be set to the default, and omitted in proto text
/// output):
///
///
///     f {
///       a : 22
///       b {
///         d : 1
///       }
///     }
///
/// A repeated field is not allowed except at the last position of a
/// paths string.
///
/// If a FieldMask object is not present in a get operation, the
/// operation applies to all fields (as if a FieldMask of all fields
/// had been specified).
///
/// Note that a field mask does not necessarily apply to the
/// top-level response message. In case of a REST get operation, the
/// field mask applies directly to the response, but in case of a REST
/// list operation, the mask instead applies to each individual message
/// in the returned resource list. In case of a REST custom method,
/// other definitions may be used. Where the mask applies will be
/// clearly documented together with its declaration in the API.  In
/// any case, the effect on the returned resource/resources is required
/// behavior for APIs.
///
/// # Field Masks in Update Operations
///
/// A field mask in update operations specifies which fields of the
/// targeted resource are going to be updated. The API is required
/// to only change the values of the fields as specified in the mask
/// and leave the others untouched. If a resource is passed in to
/// describe the updated values, the API ignores the values of all
/// fields not covered by the mask.
///
/// If a repeated field is specified for an update operation, new values will
/// be appended to the existing repeated field in the target resource. Note that
/// a repeated field is only allowed in the last position of a `paths` string.
///
/// If a sub-message is specified in the last position of the field mask for an
/// update operation, then new value will be merged into the existing sub-message
/// in the target resource.
///
/// For example, given the target message:
///
///     f {
///       b {
///         d: 1
///         x: 2
///       }
///       c: [1]
///     }
///
/// And an update message:
///
///     f {
///       b {
///         d: 10
///       }
///       c: [2]
///     }
///
/// then if the field mask is:
///
///  paths: ["f.b", "f.c"]
///
/// then the result will be:
///
///     f {
///       b {
///         d: 10
///         x: 2
///       }
///       c: [1, 2]
///     }
///
/// An implementation may provide options to override this default behavior for
/// repeated and message fields.
///
/// In order to reset a field's value to the default, the field must
/// be in the mask and set to the default value in the provided resource.
/// Hence, in order to reset all fields of a resource, provide a default
/// instance of the resource and set all fields in the mask, or do
/// not provide a mask as described below.
///
/// If a field mask is not present on update, the operation applies to
/// all fields (as if a field mask of all fields has been specified).
/// Note that in the presence of schema evolution, this may mean that
/// fields the client does not know and has therefore not filled into
/// the request will be reset to their default. If this is unwanted
/// behavior, a specific service may require a client to always specify
/// a field mask, producing an error if not.
///
/// As with get operations, the location of the resource which
/// describes the updated values in the request message depends on the
/// operation kind. In any case, the effect of the field mask is
/// required to be honored by the API.
///
/// ## Considerations for HTTP REST
///
/// The HTTP kind of an update operation which uses a field mask must
/// be set to PATCH instead of PUT in order to satisfy HTTP semantics
/// (PUT must only be used for full updates).
///
/// # JSON Encoding of Field Masks
///
/// In JSON, a field mask is encoded as a single string where paths are
/// separated by a comma. Fields name in each path are converted
/// to/from lower-camel naming conventions.
///
/// As an example, consider the following message declarations:
///
///     message Profile {
///       User user = 1;
///       Photo photo = 2;
///     }
///     message User {
///       string display_name = 1;
///       string address = 2;
///     }
///
/// In proto a field mask for `Profile` may look as such:
///
///     mask {
///       paths: "user.display_name"
///       paths: "photo"
///     }
///
/// In JSON, the same mask is represented as below:
///
///     {
///       mask: "user.displayName,photo"
///     }
///
/// # Field Masks and Oneof Fields
///
/// Field masks treat fields in oneofs just as regular fields. Consider the
/// following message:
///
///     message SampleMessage {
///       oneof test_oneof {
///         string name = 4;
///         SubMessage sub_message = 9;
///       }
///     }
///
/// The field mask can be:
///
///     mask {
///       paths: "name"
///     }
///
/// Or:
///
///     mask {
///       paths: "sub_message"
///     }
///
/// Note that oneof type names ("test_oneof" in this case) cannot be used in
/// paths.
///
/// ## Field Mask Verification
///
/// The implementation of any API method which has a FieldMask type field in the
/// request should verify the included field paths, and return an
/// `INVALID_ARGUMENT` error if any path is unmappable.
#[derive(Clone, PartialEq, ::prost::Message)]
pub struct FieldMask {
    /// The set of field mask paths.
    #[prost(string, repeated, tag="1")]
    pub paths: ::std::vec::Vec<::std::string::String>,
}
/// `Struct` represents a structured data value, consisting of fields
/// which map to dynamically typed values. In some languages, `Struct`
/// might be supported by a native representation. For example, in
/// scripting languages like JS a struct is represented as an
/// object. The details of that representation are described together
/// with the proto support for the language.
///
/// The JSON representation for `Struct` is JSON object.
#[derive(Clone, PartialEq, ::prost::Message)]
pub struct Struct {
    /// Unordered map of dynamically typed values.
    #[prost(btree_map="string, message", tag="1")]
    pub fields: ::std::collections::BTreeMap<::std::string::String, Value>,
}
/// `Value` represents a dynamically typed value which can be either
/// null, a number, a string, a boolean, a recursive struct value, or a
/// list of values. A producer of value is expected to set one of that
/// variants, absence of any variant indicates an error.
///
/// The JSON representation for `Value` is JSON value.
#[derive(Clone, PartialEq, ::prost::Message)]
pub struct Value {
    /// The kind of value.
    #[prost(oneof="value::Kind", tags="1, 2, 3, 4, 5, 6")]
    pub kind: ::core::option::Option<value::Kind>,
}
pub mod value {
    /// The kind of value.
    #[derive(Clone, PartialEq, ::prost::Oneof)]
    pub enum Kind {
        /// Represents a null value.
        #[prost(enumeration="super::NullValue", tag="1")]
        NullValue(i32),
        /// Represents a double value.
        #[prost(double, tag="2")]
        NumberValue(f64),
        /// Represents a string value.
        #[prost(string, tag="3")]
        StringValue(::std::string::String),
        /// Represents a boolean value.
        #[prost(bool, tag="4")]
        BoolValue(bool),
        /// Represents a structured value.
        #[prost(message, tag="5")]
        StructValue(super::Struct),
        /// Represents a repeated `Value`.
        #[prost(message, tag="6")]
        ListValue(super::ListValue),
    }
}
/// `ListValue` is a wrapper around a repeated field of values.
///
/// The JSON representation for `ListValue` is JSON array.
#[derive(Clone, PartialEq, ::prost::Message)]
pub struct ListValue {
    /// Repeated field of dynamically typed values.
    #[prost(message, repeated, tag="1")]
    pub values: ::std::vec::Vec<Value>,
}
/// `NullValue` is a singleton enumeration to represent the null value for the
/// `Value` type union.
///
///  The JSON representation for `NullValue` is JSON `null`.
#[derive(Clone, Copy, Debug, PartialEq, Eq, Hash, PartialOrd, Ord, ::prost::Enumeration)]
#[repr(i32)]
pub enum NullValue {
    /// Null value.
    NullValue = 0,
}
/// A Timestamp represents a point in time independent of any time zone or local
/// calendar, encoded as a count of seconds and fractions of seconds at
/// nanosecond resolution. The count is relative to an epoch at UTC midnight on
/// January 1, 1970, in the proleptic Gregorian calendar which extends the
/// Gregorian calendar backwards to year one.
///
/// All minutes are 60 seconds long. Leap seconds are "smeared" so that no leap
/// second table is needed for interpretation, using a [24-hour linear
/// smear](https://developers.google.com/time/smear).
///
/// The range is from 0001-01-01T00:00:00Z to 9999-12-31T23:59:59.999999999Z. By
/// restricting to that range, we ensure that we can convert to and from [RFC
/// 3339](https://www.ietf.org/rfc/rfc3339.txt) date strings.
///
/// # Examples
///
/// Example 1: Compute Timestamp from POSIX `time()`.
///
///     Timestamp timestamp;
///     timestamp.set_seconds(time(NULL));
///     timestamp.set_nanos(0);
///
/// Example 2: Compute Timestamp from POSIX `gettimeofday()`.
///
///     struct timeval tv;
///     gettimeofday(&tv, NULL);
///
///     Timestamp timestamp;
///     timestamp.set_seconds(tv.tv_sec);
///     timestamp.set_nanos(tv.tv_usec * 1000);
///
/// Example 3: Compute Timestamp from Win32 `GetSystemTimeAsFileTime()`.
///
///     FILETIME ft;
///     GetSystemTimeAsFileTime(&ft);
///     UINT64 ticks = (((UINT64)ft.dwHighDateTime) << 32) | ft.dwLowDateTime;
///
///     // A Windows tick is 100 nanoseconds. Windows epoch 1601-01-01T00:00:00Z
///     // is 11644473600 seconds before Unix epoch 1970-01-01T00:00:00Z.
///     Timestamp timestamp;
///     timestamp.set_seconds((INT64) ((ticks / 10000000) - 11644473600LL));
///     timestamp.set_nanos((INT32) ((ticks % 10000000) * 100));
///
/// Example 4: Compute Timestamp from Java `System.currentTimeMillis()`.
///
///     long millis = System.currentTimeMillis();
///
///     Timestamp timestamp = Timestamp.newBuilder().setSeconds(millis / 1000)
///         .setNanos((int) ((millis % 1000) * 1000000)).build();
///
///
/// Example 5: Compute Timestamp from current time in Python.
///
///     timestamp = Timestamp()
///     timestamp.GetCurrentTime()
///
/// # JSON Mapping
///
/// In JSON format, the Timestamp type is encoded as a string in the
/// [RFC 3339](https://www.ietf.org/rfc/rfc3339.txt) format. That is, the
/// format is "{year}-{month}-{day}T{hour}:{min}:{sec}[.{frac_sec}]Z"
/// where {year} is always expressed using four digits while {month}, {day},
/// {hour}, {min}, and {sec} are zero-padded to two digits each. The fractional
/// seconds, which can go up to 9 digits (i.e. up to 1 nanosecond resolution),
/// are optional. The "Z" suffix indicates the timezone ("UTC"); the timezone
/// is required. A proto3 JSON serializer should always use UTC (as indicated by
/// "Z") when printing the Timestamp type and a proto3 JSON parser should be
/// able to accept both UTC and other timezones (as indicated by an offset).
///
/// For example, "2017-01-15T01:30:15.01Z" encodes 15.01 seconds past
/// 01:30 UTC on January 15, 2017.
///
/// In JavaScript, one can convert a Date object to this format using the
/// standard
/// [toISOString()](https://developer.mozilla.org/en-US/docs/Web/JavaScript/Reference/Global_Objects/Date/toISOString)
/// method. In Python, a standard `datetime.datetime` object can be converted
/// to this format using
/// [`strftime`](https://docs.python.org/2/library/time.html#time.strftime) with
/// the time format spec '%Y-%m-%dT%H:%M:%S.%fZ'. Likewise, in Java, one can use
/// the Joda Time's [`ISODateTimeFormat.dateTime()`](
/// http://www.joda.org/joda-time/apidocs/org/joda/time/format/ISODateTimeFormat.html#dateTime%2D%2D
/// ) to obtain a formatter capable of generating timestamps in this format.
///
///
#[derive(Clone, PartialEq, ::prost::Message)]
pub struct Timestamp {
    /// Represents seconds of UTC time since Unix epoch
    /// 1970-01-01T00:00:00Z. Must be from 0001-01-01T00:00:00Z to
    /// 9999-12-31T23:59:59Z inclusive.
    #[prost(int64, tag="1")]
    pub seconds: i64,
    /// Non-negative fractions of a second at nanosecond resolution. Negative
    /// second values with fractions must still have non-negative nanos values
    /// that count forward in time. Must be from 0 to 999,999,999
    /// inclusive.
    #[prost(int32, tag="2")]
    pub nanos: i32,
}<|MERGE_RESOLUTION|>--- conflicted
+++ resolved
@@ -77,12 +77,8 @@
     pub struct ExtensionRange {
         /// Inclusive.
         #[prost(int32, optional, tag="1")]
-<<<<<<< HEAD
         pub start: ::core::option::Option<i32>,
-=======
-        pub start: ::std::option::Option<i32>,
         /// Exclusive.
->>>>>>> 6f3c60f1
         #[prost(int32, optional, tag="2")]
         pub end: ::core::option::Option<i32>,
         #[prost(message, optional, tag="3")]
