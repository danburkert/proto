--- conflicted
+++ resolved
@@ -810,15 +810,9 @@
         /// location.
         ///
         /// Each element is a field number or an index.  They form a path from
-<<<<<<< HEAD
         /// the root FileDescriptorProto to the place where the definition occurs.
         /// For example, this path:
-        ///   [ 4, 3, 2, 7, 1 ]
-=======
-        /// the root FileDescriptorProto to the place where the definition.  For
-        /// example, this path:
         /// \[ 4, 3, 2, 7, 1 \]
->>>>>>> 8576e5d5
         /// refers to:
         /// file.message_type(3)  // 4, 3
         /// .field(7)         // 2, 7
@@ -979,34 +973,6 @@
 ///   any, err := anypb.New(foo)
 ///   if err != nil {
 ///     ...
-<<<<<<< HEAD
-///     if (any.is(Foo.class)) {
-///       foo = any.unpack(Foo.class);
-///     }
-///
-/// Example 3: Pack and unpack a message in Python.
-///
-///     foo = Foo(...)
-///     any = Any()
-///     any.Pack(foo)
-///     ...
-///     if any.Is(Foo.DESCRIPTOR):
-///       any.Unpack(foo)
-///       ...
-///
-/// Example 4: Pack and unpack a message in Go
-///
-///      foo := &pb.Foo{...}
-///      any, err := anypb.New(foo)
-///      if err != nil {
-///        ...
-///      }
-///      ...
-///      foo := &pb.Foo{}
-///      if err := any.UnmarshalTo(foo); err != nil {
-///        ...
-///      }
-=======
 ///   }
 ///   ...
 ///   foo := &pb.Foo{}
@@ -1014,7 +980,6 @@
 ///     ...
 ///   }
 /// ```
->>>>>>> 8576e5d5
 ///
 /// The pack methods provided by protobuf library will by default use
 /// 'type.googleapis.com/full.type.name' as the type URL and the unpack
@@ -1022,13 +987,8 @@
 /// in the type URL, for example "foo.bar.com/x/y.z" will yield type
 /// name "y.z".
 ///
-/// # JSON
-///
-<<<<<<< HEAD
 /// JSON
 ///
-=======
->>>>>>> 8576e5d5
 /// The JSON representation of an `Any` value uses the regular
 /// representation of the deserialized, embedded message, with an
 /// additional field `@type` which contains the type URL. Example:
