#![doc(html_root_url = "https://docs.rs/prost/0.6.1")]

#![no_std]

extern crate alloc;

#[cfg(feature = "std")]
extern crate std;

mod error;
mod message;
mod types;

#[doc(hidden)]
pub mod encoding;

pub use crate::error::{DecodeError, EncodeError};
pub use crate::message::Message;

<<<<<<< HEAD
// This allows people to use prost and prost-derive without declaring dependency
// on bytes in their Cargo.toml
pub use bytes as _bytes;

=======
>>>>>>> 6f3c60f1
use bytes::{Buf, BufMut};

use crate::encoding::{decode_varint, encode_varint, encoded_len_varint};

// See `encoding::DecodeContext` for more info.
// 100 is the default recursion limit in the C++ implementation.
#[cfg(not(feature = "no-recursion-limit"))]
const RECURSION_LIMIT: u32 = 100;

/// Encodes a length delimiter to the buffer.
///
/// See [Message.encode_length_delimited] for more info.
///
/// An error will be returned if the buffer does not have sufficient capacity to encode the
/// delimiter.
pub fn encode_length_delimiter<B>(length: usize, buf: &mut B) -> Result<(), EncodeError>
where
    B: BufMut,
{
    let length = length as u64;
    let required = encoded_len_varint(length);
    let remaining = buf.remaining_mut();
    if required > remaining {
        return Err(EncodeError::new(required, remaining));
    }
    encode_varint(length, buf);
    Ok(())
}

/// Returns the encoded length of a length delimiter.
///
/// Applications may use this method to ensure sufficient buffer capacity before calling
/// `encode_length_delimiter`. The returned size will be between 1 and 10, inclusive.
pub fn length_delimiter_len(length: usize) -> usize {
    encoded_len_varint(length as u64)
}

/// Decodes a length delimiter from the buffer.
///
/// This method allows the length delimiter to be decoded independently of the message, when the
/// message is encoded with [Message.encode_length_delimited].
///
/// An error may be returned in two cases:
///
///  * If the supplied buffer contains fewer than 10 bytes, then an error indicates that more
///    input is required to decode the full delimiter.
///  * If the supplied buffer contains more than 10 bytes, then the buffer contains an invalid
///    delimiter, and typically the buffer should be considered corrupt.
<<<<<<< HEAD
pub fn decode_length_delimiter<B>(buf: &mut B) -> Result<usize, DecodeError>
where
    B: Buf,
{
    let length = decode_varint(buf)?;
=======
pub fn decode_length_delimiter<B>(mut buf: B) -> Result<usize, DecodeError>
where
    B: Buf,
{
    let length = decode_varint(&mut buf)?;
>>>>>>> 6f3c60f1
    if length > usize::max_value() as u64 {
        return Err(DecodeError::new(
            "length delimiter exceeds maximum usize value",
        ));
    }
    Ok(length as usize)
}

// Re-export #[derive(Message, Enumeration, Oneof)].
// Based on serde's equivalent re-export [1], but enabled by default.
//
// [1]: https://github.com/serde-rs/serde/blob/v1.0.89/serde/src/lib.rs#L245-L256
#[cfg(feature = "prost-derive")]
#[allow(unused_imports)]
#[macro_use]
extern crate prost_derive;
#[cfg(feature = "prost-derive")]
#[doc(hidden)]
pub use bytes;
#[cfg(feature = "prost-derive")]
#[doc(hidden)]
pub use prost_derive::*;<|MERGE_RESOLUTION|>--- conflicted
+++ resolved
@@ -17,13 +17,10 @@
 pub use crate::error::{DecodeError, EncodeError};
 pub use crate::message::Message;
 
-<<<<<<< HEAD
 // This allows people to use prost and prost-derive without declaring dependency
 // on bytes in their Cargo.toml
 pub use bytes as _bytes;
 
-=======
->>>>>>> 6f3c60f1
 use bytes::{Buf, BufMut};
 
 use crate::encoding::{decode_varint, encode_varint, encoded_len_varint};
@@ -72,19 +69,11 @@
 ///    input is required to decode the full delimiter.
 ///  * If the supplied buffer contains more than 10 bytes, then the buffer contains an invalid
 ///    delimiter, and typically the buffer should be considered corrupt.
-<<<<<<< HEAD
 pub fn decode_length_delimiter<B>(buf: &mut B) -> Result<usize, DecodeError>
 where
     B: Buf,
 {
     let length = decode_varint(buf)?;
-=======
-pub fn decode_length_delimiter<B>(mut buf: B) -> Result<usize, DecodeError>
-where
-    B: Buf,
-{
-    let length = decode_varint(&mut buf)?;
->>>>>>> 6f3c60f1
     if length > usize::max_value() as u64 {
         return Err(DecodeError::new(
             "length delimiter exceeds maximum usize value",
