//! Protobuf encoding and decoding errors.

use alloc::borrow::Cow;
use alloc::vec::Vec;

#[cfg(feature = "std")]
use std::error;

use core::fmt;

#[cfg(feature = "std")]
use std::io;

/// A Protobuf message decoding error.
///
/// `DecodeError` indicates that the input buffer does not caontain a valid
/// Protobuf message. The error details should be considered 'best effort': in
/// general it is not possible to exactly pinpoint why data is malformed.
#[derive(Clone, Debug, PartialEq, Eq)]
pub struct DecodeError {
    /// A 'best effort' root cause description.
    description: Cow<'static, str>,
    /// A stack of (message, field) name pairs, which identify the specific
    /// message type and field where decoding failed. The stack contains an
    /// entry per level of nesting.
    stack: Vec<(&'static str, &'static str)>,
}

impl DecodeError {
    /// Creates a new `DecodeError` with a 'best effort' root cause description.
    ///
    /// Meant to be used only by `Message` implementations.
    #[doc(hidden)]
    pub fn new<S>(description: S) -> DecodeError
    where
        S: Into<Cow<'static, str>>,
    {
        DecodeError {
            description: description.into(),
            stack: Vec::new(),
        }
    }

    /// Pushes a (message, field) name location pair on to the location stack.
    ///
    /// Meant to be used only by `Message` implementations.
    #[doc(hidden)]
    pub fn push(&mut self, message: &'static str, field: &'static str) {
        self.stack.push((message, field));
    }
}

impl fmt::Display for DecodeError {
    fn fmt(&self, f: &mut fmt::Formatter<'_>) -> fmt::Result {
        f.write_str("failed to decode Protobuf message: ")?;
        for &(message, field) in &self.stack {
            write!(f, "{}.{}: ", message, field)?;
        }
        f.write_str(&self.description)
    }
}

<<<<<<< HEAD
#[cfg(feature = "std")]
impl error::Error for DecodeError {
    fn description(&self) -> &str {
        &self.description
    }
}
=======
impl error::Error for DecodeError {}
>>>>>>> 6f3c60f1

#[cfg(feature = "std")]
impl From<DecodeError> for io::Error {
    fn from(error: DecodeError) -> io::Error {
        io::Error::new(io::ErrorKind::InvalidData, error)
    }
}

/// A Protobuf message encoding error.
///
/// `EncodeError` always indicates that a message failed to encode because the
/// provided buffer had insufficient capacity. Message encoding is otherwise
/// infallible.
#[derive(Copy, Clone, Debug, PartialEq, Eq)]
pub struct EncodeError {
    required: usize,
    remaining: usize,
}

impl EncodeError {
    /// Creates a new `EncodeError`.
    pub(crate) fn new(required: usize, remaining: usize) -> EncodeError {
        EncodeError {
            required,
            remaining,
        }
    }

    /// Returns the required buffer capacity to encode the message.
    pub fn required_capacity(&self) -> usize {
        self.required
    }

    /// Returns the remaining length in the provided buffer at the time of encoding.
    pub fn remaining(&self) -> usize {
        self.remaining
    }

    fn desc_str(&self) -> &str {
        "failed to encode Protobuf message: insufficient buffer capacity"
    }
}

impl fmt::Display for EncodeError {
    fn fmt(&self, f: &mut fmt::Formatter<'_>) -> fmt::Result {
<<<<<<< HEAD
        f.write_str(self.desc_str())?;
=======
>>>>>>> 6f3c60f1
        write!(
            f,
            "failed to encode Protobuf messsage; insufficient buffer capacity (required: {}, remaining: {})",
            self.required, self.remaining
        )
    }
}

<<<<<<< HEAD
#[cfg(feature = "std")]
impl error::Error for EncodeError {
    fn description(&self) -> &str {
        self.desc_str()
    }
}
=======
impl error::Error for EncodeError {}
>>>>>>> 6f3c60f1

#[cfg(feature = "std")]
impl From<EncodeError> for io::Error {
    fn from(error: EncodeError) -> io::Error {
        io::Error::new(io::ErrorKind::InvalidInput, error)
    }
}<|MERGE_RESOLUTION|>--- conflicted
+++ resolved
@@ -60,16 +60,8 @@
     }
 }
 
-<<<<<<< HEAD
 #[cfg(feature = "std")]
-impl error::Error for DecodeError {
-    fn description(&self) -> &str {
-        &self.description
-    }
-}
-=======
 impl error::Error for DecodeError {}
->>>>>>> 6f3c60f1
 
 #[cfg(feature = "std")]
 impl From<DecodeError> for io::Error {
@@ -107,18 +99,10 @@
     pub fn remaining(&self) -> usize {
         self.remaining
     }
-
-    fn desc_str(&self) -> &str {
-        "failed to encode Protobuf message: insufficient buffer capacity"
-    }
 }
 
 impl fmt::Display for EncodeError {
     fn fmt(&self, f: &mut fmt::Formatter<'_>) -> fmt::Result {
-<<<<<<< HEAD
-        f.write_str(self.desc_str())?;
-=======
->>>>>>> 6f3c60f1
         write!(
             f,
             "failed to encode Protobuf messsage; insufficient buffer capacity (required: {}, remaining: {})",
@@ -127,16 +111,8 @@
     }
 }
 
-<<<<<<< HEAD
 #[cfg(feature = "std")]
-impl error::Error for EncodeError {
-    fn description(&self) -> &str {
-        self.desc_str()
-    }
-}
-=======
 impl error::Error for EncodeError {}
->>>>>>> 6f3c60f1
 
 #[cfg(feature = "std")]
 impl From<EncodeError> for io::Error {
