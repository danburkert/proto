--- conflicted
+++ resolved
@@ -49,12 +49,8 @@
 
 [dependencies]
 bytes = { version = "1", default-features = false }
-<<<<<<< HEAD
-prost-derive = { version = "0.12.1", path = "prost-derive", optional = true }
+prost-derive = { version = "0.12.3", path = "prost-derive", optional = true }
 uuid = { version = "1", features = ["v4"] }
-=======
-prost-derive = { version = "0.12.3", path = "prost-derive", optional = true }
->>>>>>> 907e9f6f
 
 [dev-dependencies]
 criterion = { version = "0.4", default-features = false }
