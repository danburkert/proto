<<<<<<< HEAD
[package]
name = "prost"
version = "0.12.4"
authors = [
  "Dan Burkert <dan@danburkert.com>",
  "Lucio Franco <luciofranco14@gmail.com>",
  "Casper Meijn <casper@meijn.net>",
  "Tokio Contributors <team@tokio.rs>",
]
license = "Apache-2.0"
repository = "https://github.com/tokio-rs/prost"
documentation = "https://docs.rs/prost"
readme = "README.md"
description = "A Protocol Buffers implementation for the Rust Language."
keywords = ["protobuf", "serialization"]
categories = ["encoding"]
edition = "2021"
rust-version = "1.70"

=======
>>>>>>> 1fc736ef
[workspace]
members = [
  "conformance",
  "prost",
  "prost-build",
  "prost-derive",
  "prost-types",
  "protobuf",
  "tests",
  "tests-2015",
  "tests-no-std",
  "tests/single-include",
]

exclude = [
  # The fuzz crate can't be compiled or tested without the 'cargo fuzz' command,
  # so exclude it from normal builds.
  "fuzz",
  # Same counts for the afl fuzz targets
  "afl",
]

resolver = "2"

[profile.bench]
debug = true<|MERGE_RESOLUTION|>--- conflicted
+++ resolved
@@ -1,25 +1,3 @@
-<<<<<<< HEAD
-[package]
-name = "prost"
-version = "0.12.4"
-authors = [
-  "Dan Burkert <dan@danburkert.com>",
-  "Lucio Franco <luciofranco14@gmail.com>",
-  "Casper Meijn <casper@meijn.net>",
-  "Tokio Contributors <team@tokio.rs>",
-]
-license = "Apache-2.0"
-repository = "https://github.com/tokio-rs/prost"
-documentation = "https://docs.rs/prost"
-readme = "README.md"
-description = "A Protocol Buffers implementation for the Rust Language."
-keywords = ["protobuf", "serialization"]
-categories = ["encoding"]
-edition = "2021"
-rust-version = "1.70"
-
-=======
->>>>>>> 1fc736ef
 [workspace]
 members = [
   "conformance",
