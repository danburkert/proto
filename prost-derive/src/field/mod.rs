--- conflicted
+++ resolved
@@ -7,13 +7,8 @@
 use core::fmt;
 use core::slice;
 
-<<<<<<< HEAD
-use failure::{bail, Error};
+use anyhow::{bail, Error};
 use proc_macro2::{Span, TokenStream};
-=======
-use anyhow::{bail, Error};
-use proc_macro2::TokenStream;
->>>>>>> 6f3c60f1
 use quote::quote;
 use syn::{Attribute, Ident, Lit, LitBool, Meta, MetaList, MetaNameValue, NestedMeta};
 
