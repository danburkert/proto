--- conflicted
+++ resolved
@@ -214,13 +214,8 @@
             }
         }
 
-<<<<<<< HEAD
-        impl #impl_generics ::std::fmt::Debug for #ident #ty_generics #where_clause {
-            fn fmt(&self, f: &mut ::std::fmt::Formatter) -> ::std::fmt::Result {
-=======
-        impl ::core::fmt::Debug for #ident {
+        impl #impl_generics ::core::fmt::Debug for #ident #ty_generics #where_clause {
             fn fmt(&self, f: &mut ::core::fmt::Formatter) -> ::core::fmt::Result {
->>>>>>> 80256277
                 let mut builder = #debug_builder;
                 #(#debugs;)*
                 builder.finish()
@@ -311,21 +306,13 @@
             }
         }
 
-<<<<<<< HEAD
-        impl #impl_generics ::std::default::Default for #ident #ty_generics #where_clause {
-=======
-        impl ::core::default::Default for #ident {
->>>>>>> 80256277
+        impl #impl_generics ::core::default::Default for #ident #ty_generics #where_clause {
             fn default() -> #ident {
                 #ident::#default
             }
         }
 
-<<<<<<< HEAD
-        impl #impl_generics ::std::convert::From::<#ident> for i32 #ty_generics #where_clause {
-=======
-        impl ::core::convert::From<#ident> for i32 {
->>>>>>> 80256277
+        impl #impl_generics ::core::convert::From::<#ident> for i32 #ty_generics #where_clause {
             fn from(value: #ident) -> i32 {
                 value as i32
             }
@@ -446,11 +433,7 @@
             }
 
             pub fn merge<B>(
-<<<<<<< HEAD
-                field: &mut ::std::option::Option<#ident #ty_generics>,
-=======
-                field: &mut ::core::option::Option<#ident>,
->>>>>>> 80256277
+                field: &mut ::core::option::Option<#ident #ty_generics>,
                 tag: u32,
                 wire_type: ::prost::encoding::WireType,
                 buf: &mut B,
@@ -471,13 +454,8 @@
             }
         }
 
-<<<<<<< HEAD
-        impl #impl_generics ::std::fmt::Debug for #ident #ty_generics #where_clause {
-            fn fmt(&self, f: &mut ::std::fmt::Formatter) -> ::std::fmt::Result {
-=======
-        impl ::core::fmt::Debug for #ident {
+        impl #impl_generics ::core::fmt::Debug for #ident #ty_generics #where_clause {
             fn fmt(&self, f: &mut ::core::fmt::Formatter) -> ::core::fmt::Result {
->>>>>>> 80256277
                 match *self {
                     #(#debug,)*
                 }
